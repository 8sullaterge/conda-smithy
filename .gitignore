.coverage
*.token
feedstock-repos.json
*.pyc
build/
conda_smithy.egg-info/
dist/
.cache
.DS_Store

# Rever
rever/

<<<<<<< HEAD
# Pycharm
.idea/
=======
# Notepad++ files
nppBackup/

# Pytest dirs/files
.pytest_cache/
>>>>>>> 27adab75
<|MERGE_RESOLUTION|>--- conflicted
+++ resolved
@@ -11,13 +11,10 @@
 # Rever
 rever/
 
-<<<<<<< HEAD
 # Pycharm
 .idea/
-=======
 # Notepad++ files
 nppBackup/
 
 # Pytest dirs/files
-.pytest_cache/
->>>>>>> 27adab75
+.pytest_cache/