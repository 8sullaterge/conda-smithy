# This file was generated automatically from conda-smithy. To update this configuration,
# update the conda-forge.yml and/or the recipe/meta.yaml.
# -*- mode: yaml -*-

jobs:
- job: win
  {{ azure_yaml|indent(2) }}
  steps:
{%- if clone_depth is not none %}
    - checkout: self
      fetchDepth: {{ clone_depth }}
{%- endif %}
{%- for choco_pkg in choco %}
    - script: |
        choco install {{ choco_pkg }} -fdv -y --debug
      displayName: "Install Chocolatey Package: {{ choco_pkg }}"
{% endfor %}

    - task: PythonScript@0
      displayName: 'Download Miniforge'
      inputs:
        scriptSource: inline
        script: |
          import urllib.request
          url = 'https://github.com/conda-forge/miniforge/releases/latest/download/Mambaforge-Windows-x86_64.exe'
          path = r"$(Build.ArtifactStagingDirectory)/Miniforge.exe"
          urllib.request.urlretrieve(url, path)

    - script: |
        start /wait "" %BUILD_ARTIFACTSTAGINGDIRECTORY%\Miniforge.exe /InstallationType=JustMe /RegisterPython=0 /S /D=C:\Miniforge
      displayName: Install Miniforge

    - powershell: Write-Host "##vso[task.prependpath]C:\Miniforge\Scripts"
      displayName: Add conda to PATH

    - script: |
<<<<<<< HEAD
        call activate base
        mamba.exe install "python=3.10" conda-build conda pip {{ BOA }}{{ " ".join(remote_ci_setup) }} -c conda-forge --strict-channel-priority --yes
      displayName: Install conda-build

    - script: set PYTHONUNBUFFERED=1
      displayName: Set PYTHONUNBUFFERED

    # Configure the VM
    - script: |
        call activate base
        {%- if local_ci_setup %}
        conda.exe uninstall --quiet --yes --force {{ " ".join(remote_ci_setup) }}
        pip install --no-deps ".\{{ recipe_dir }}\."
        {%- endif %}
        setup_conda_rc .\ ".\{{ recipe_dir }}" .\.ci_support\%CONFIG%.yaml
      displayName: conda-forge CI setup

    {% if build_setup -%}
    # Configure the VM.
    - script: |
        set "CI=azure"
        call activate base
        {{ build_setup.replace("\n", "\n        ").rstrip() }}
      displayName: conda-forge build setup
    {%- endif %}

    - script: |
        set CI_RUN_ID=$(build.BuildNumber).$(system.JobAttempt)
        set GIT_URL=$(Build.Repository.Uri)
        FOR /F "tokens=* USEBACKQ" %%g IN (`git rev-parse HEAD`) do (set "GIT_SHA1=%%g")
        call activate base
        if EXIST LICENSE.txt (
          copy LICENSE.txt "{{ recipe_dir }}\\recipe-scripts-license.txt"
        )
        {%- if test in ["native", "native_and_emulated"] %}
        if NOT [%HOST_PLATFORM%] == [%BUILD_PLATFORM%] (
          set "EXTRA_CB_OPTIONS=%EXTRA_CB_OPTIONS% --no-test"
        )
        {%- endif %}
        {%- if build_with_mambabuild %}
        conda.exe mambabuild "{{ recipe_dir }}" -m .ci_support\%CONFIG%.yaml --suppress-variables --extra-meta CI_RUN_ID=%CI_RUN_ID% GIT_URL=%GIT_URL% GIT_SHA1=%GIT_SHA1% %EXTRA_CB_OPTIONS%
        {%- else %}
        conda.exe build "{{ recipe_dir }}" -m .ci_support\%CONFIG%.yaml --suppress-variables --extra-meta CI_RUN_ID=%CI_RUN_ID% GIT_URL=%GIT_URL% GIT_SHA1=%GIT_SHA1% %EXTRA_CB_OPTIONS%
        {%- endif %}
      displayName: Build recipe
=======
        call ".scripts\run_win_build.bat"
      displayName: Run Windows build
>>>>>>> 4644ef18
      env:
        PYTHONUNBUFFERED: 1
        CONFIG: $(CONFIG)
        CI: azure
        UPLOAD_PACKAGES: $(UPLOAD_PACKAGES)
        UPLOAD_TEMP: $(UPLOAD_TEMP)
{%- if upload_on_branch %}
        UPLOAD_ON_BRANCH: {{ upload_on_branch }}
{%- endif %}
{%- for secret in secrets %}
        {{ secret }}: $({{ secret }})
{%- endfor %}

{%- if azure.store_build_artifacts %}
    - script: |
        set CI=azure
        set CI_RUN_ID=$(build.BuildNumber).$(system.JobAttempt)
        set FEEDSTOCK_NAME=$(build.Repository.Name)
        set ARTIFACT_STAGING_DIR=$(Build.ArtifactStagingDirectory)
        set CONDA_BLD_DIR=$(CONDA_BLD_PATH)
        set BLD_ARTIFACT_PREFIX=conda_artifacts
        if "%AGENT_JOBSTATUS%" == "Failed" (
            set ENV_ARTIFACT_PREFIX=conda_envs
        )
        call ".scripts\create_conda_build_artifacts.bat"
      displayName: Prepare conda build artifacts
      condition: succeededOrFailed()

    - task: PublishPipelineArtifact@1
      displayName: Store conda build artifacts
      condition: not(eq(variables.BLD_ARTIFACT_PATH, ''))
      inputs:
        targetPath: $(BLD_ARTIFACT_PATH)
        artifactName: $(BLD_ARTIFACT_NAME)

    - task: PublishPipelineArtifact@1
      displayName: Store conda build environment artifacts
      condition: not(eq(variables.ENV_ARTIFACT_PATH, ''))
      inputs:
        targetPath: $(ENV_ARTIFACT_PATH)
        artifactName: $(ENV_ARTIFACT_NAME)
{%- endif %}<|MERGE_RESOLUTION|>--- conflicted
+++ resolved
@@ -34,56 +34,11 @@
       displayName: Add conda to PATH
 
     - script: |
-<<<<<<< HEAD
-        call activate base
-        mamba.exe install "python=3.10" conda-build conda pip {{ BOA }}{{ " ".join(remote_ci_setup) }} -c conda-forge --strict-channel-priority --yes
-      displayName: Install conda-build
-
-    - script: set PYTHONUNBUFFERED=1
-      displayName: Set PYTHONUNBUFFERED
-
-    # Configure the VM
-    - script: |
-        call activate base
-        {%- if local_ci_setup %}
-        conda.exe uninstall --quiet --yes --force {{ " ".join(remote_ci_setup) }}
-        pip install --no-deps ".\{{ recipe_dir }}\."
-        {%- endif %}
-        setup_conda_rc .\ ".\{{ recipe_dir }}" .\.ci_support\%CONFIG%.yaml
-      displayName: conda-forge CI setup
-
-    {% if build_setup -%}
-    # Configure the VM.
-    - script: |
-        set "CI=azure"
-        call activate base
-        {{ build_setup.replace("\n", "\n        ").rstrip() }}
-      displayName: conda-forge build setup
-    {%- endif %}
-
-    - script: |
         set CI_RUN_ID=$(build.BuildNumber).$(system.JobAttempt)
         set GIT_URL=$(Build.Repository.Uri)
         FOR /F "tokens=* USEBACKQ" %%g IN (`git rev-parse HEAD`) do (set "GIT_SHA1=%%g")
-        call activate base
-        if EXIST LICENSE.txt (
-          copy LICENSE.txt "{{ recipe_dir }}\\recipe-scripts-license.txt"
-        )
-        {%- if test in ["native", "native_and_emulated"] %}
-        if NOT [%HOST_PLATFORM%] == [%BUILD_PLATFORM%] (
-          set "EXTRA_CB_OPTIONS=%EXTRA_CB_OPTIONS% --no-test"
-        )
-        {%- endif %}
-        {%- if build_with_mambabuild %}
-        conda.exe mambabuild "{{ recipe_dir }}" -m .ci_support\%CONFIG%.yaml --suppress-variables --extra-meta CI_RUN_ID=%CI_RUN_ID% GIT_URL=%GIT_URL% GIT_SHA1=%GIT_SHA1% %EXTRA_CB_OPTIONS%
-        {%- else %}
-        conda.exe build "{{ recipe_dir }}" -m .ci_support\%CONFIG%.yaml --suppress-variables --extra-meta CI_RUN_ID=%CI_RUN_ID% GIT_URL=%GIT_URL% GIT_SHA1=%GIT_SHA1% %EXTRA_CB_OPTIONS%
-        {%- endif %}
-      displayName: Build recipe
-=======
         call ".scripts\run_win_build.bat"
       displayName: Run Windows build
->>>>>>> 4644ef18
       env:
         PYTHONUNBUFFERED: 1
         CONFIG: $(CONFIG)
