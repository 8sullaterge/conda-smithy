--- conflicted
+++ resolved
@@ -181,55 +181,10 @@
     - name: Build on windows
       shell: cmd
       run: |
-<<<<<<< HEAD
-        call activate base
-        mamba.exe install -c conda-forge 'python=3.9' conda-build conda pip {{ BOA }}{{ " ".join(remote_ci_setup) }}
-        if errorlevel 1 exit 1
-        {%- if local_ci_setup %}
-        conda.exe uninstall --quiet --yes --force {{ " ".join(remote_ci_setup) }}"
-        if errorlevel 1 exit 1
-        pip install --no-deps ".\{{ recipe_dir }}\."
-        if errorlevel 1 exit 1
-        {%- endif %}
-        setup_conda_rc .\ ".\{{ recipe_dir }}" .\.ci_support\%CONFIG%.yaml
-        if errorlevel 1 exit 1
-        {%- if build_setup %}
-        {{ build_setup.replace("\n", "\n        ").rstrip() }}
-        {%- endif %}
-
-        if EXIST LICENSE.txt (
-          copy LICENSE.txt "{{ recipe_dir }}\\recipe-scripts-license.txt"
-        )
-
         set "CI_RUN_ID=github_%GITHUB_RUN_ID%"
         set "GIT_URL=https://github.com/%GITHUB_REPOSITORY%"
         set "GIT_SHA1=%GITHUB_SHA%"
-
-        {%- if build_with_mambabuild %}
-        conda.exe mambabuild "{{ recipe_dir }}" -m .ci_support\%CONFIG%.yaml --extra-meta CI_RUN_ID=%CI_RUN_ID% GIT_URL=%GIT_URL% GIT_SHA1=%GIT_SHA1%
-        {%- else %}
-        conda.exe build "{{ recipe_dir }}" -m .ci_support\%CONFIG%.yaml --extra-meta CI_RUN_ID=%CI_RUN_ID% GIT_URL=%GIT_URL% GIT_SHA1=%GIT_SHA1%
-        {%- endif %}
-        if errorlevel 1 exit 1
-        set "FEEDSTOCK_NAME=%GITHUB_REPOSITORY:*/=%"
-        set "GIT_BRANCH=%GITHUB_REF:refs/heads/=%"
-        if /i "%GITHUB_EVENT_NAME%" == "pull_request" (
-          set "IS_PR_BUILD=True"
-        ) else (
-          set "IS_PR_BUILD=False"
-        )
-        {%- if conda_forge_output_validation %}
-        validate_recipe_outputs "%FEEDSTOCK_NAME%"
-        if errorlevel 1 exit 1
-        {%- endif %}
-        if /i "%UPLOAD_PACKAGES%" == "true" (
-          if /i "%IS_PR_BUILD%" == "false" (
-            upload_package {% if conda_forge_output_validation %}--validate --feedstock-name="%FEEDSTOCK_NAME%"{% endif %}{% if private_upload %} --private{% endif %} .\ ".\{{ recipe_dir }}" .ci_support\%CONFIG%.yaml
-          )
-        )
-=======
         call ".scripts\run_win_build.bat"
->>>>>>> 4644ef18
       env:
         PYTHONUNBUFFERED: 1
         CONFIG: {% raw %}${{ matrix.CONFIG }}{% endraw %}
