import os
import re
import shutil
import subprocess
import sys
from glob import glob

from conda_smithy.linter.utils import find_local_config_file, is_selector_line
from conda_smithy.utils import get_yaml
from conda_smithy.linter.errors import HINT_NO_ARCH

from conda_smithy.linter import rattler_linter


def hint_pip_usage(build_section, hints):
    if "script" in build_section:
        scripts = build_section["script"]
        if isinstance(scripts, str):
            scripts = [scripts]
        for script in scripts:
            if "python setup.py install" in script:
                hints.append(
                    "Whenever possible python packages should use pip. "
                    "See https://conda-forge.org/docs/maintainer/adding_pkgs.html#use-pip"
                )


def hint_suggest_noarch(
    noarch_value,
    build_reqs,
    raw_requirements_section,
    is_staged_recipes,
    conda_forge,
    recipe_fname,
    hints,
    is_rattler_build: bool = False,
):
    if (
        noarch_value is None
        and build_reqs
        and not any(["_compiler_stub" in b for b in build_reqs])
        and ("pip" in build_reqs)
        and (is_staged_recipes or not conda_forge)
    ):
<<<<<<< HEAD
        if is_rattler_build:
            rattler_linter.hint_noarch_usage(
                build_reqs, raw_requirements_section, hints
            )
        else:
            with io.open(recipe_fname, "rt") as fh:
                in_runreqs = False
                no_arch_possible = True
                for line in fh:
                    line_s = line.strip()
                    if line_s == "host:" or line_s == "run:":
                        in_runreqs = True
                        runreqs_spacing = line[: -len(line.lstrip())]
=======
        with open(meta_fname) as fh:
            in_runreqs = False
            no_arch_possible = True
            for line in fh:
                line_s = line.strip()
                if line_s == "host:" or line_s == "run:":
                    in_runreqs = True
                    runreqs_spacing = line[: -len(line.lstrip())]
                    continue
                if line_s.startswith("skip:") and is_selector_line(line):
                    no_arch_possible = False
                    break
                if in_runreqs:
                    if runreqs_spacing == line[: -len(line.lstrip())]:
                        in_runreqs = False
>>>>>>> 0e2a3b6c
                        continue
                    if line_s.startswith("skip:") and is_selector_line(line):
                        no_arch_possible = False
                        break
                    if in_runreqs:
                        if runreqs_spacing == line[: -len(line.lstrip())]:
                            in_runreqs = False
                            continue
                        if is_selector_line(line):
                            no_arch_possible = False
                            break
                if no_arch_possible:
                    hints.append(HINT_NO_ARCH)


def hint_shellcheck_usage(recipe_dir, hints):
    shellcheck_enabled = False
    shell_scripts = []
    if recipe_dir:
        shell_scripts = glob(os.path.join(recipe_dir, "*.sh"))
        forge_yaml = find_local_config_file(recipe_dir, "conda-forge.yml")
        if shell_scripts and forge_yaml:
            with open(forge_yaml) as fh:
                code = get_yaml().load(fh)
                shellcheck_enabled = code.get("shellcheck", {}).get(
                    "enabled", shellcheck_enabled
                )

        if shellcheck_enabled and shutil.which("shellcheck") and shell_scripts:
            max_shellcheck_lines = 50
            cmd = [
                "shellcheck",
                "--enable=all",
                "--shell=bash",
                # SC2154: var is referenced but not assigned,
                #         see https://github.com/koalaman/shellcheck/wiki/SC2154
                "--exclude=SC2154",
            ]

            p = subprocess.Popen(
                cmd + shell_scripts,
                stdout=subprocess.PIPE,
                stderr=subprocess.STDOUT,
                env={
                    "PATH": os.getenv("PATH")
                },  # exclude other env variables to protect against token leakage
            )
            sc_stdout, _ = p.communicate()

            if p.returncode == 1:
                # All files successfully scanned with some issues.
                findings = (
                    sc_stdout.decode(sys.stdout.encoding)
                    .replace("\r\n", "\n")
                    .splitlines()
                )
                hints.append(
                    "Whenever possible fix all shellcheck findings ('"
                    + " ".join(cmd)
                    + " recipe/*.sh -f diff | git apply' helps)"
                )
                hints.extend(findings[:50])
                if len(findings) > max_shellcheck_lines:
                    hints.append(
                        "Output restricted, there are '%s' more lines."
                        % (len(findings) - max_shellcheck_lines)
                    )
            elif p.returncode != 0:
                # Something went wrong.
                hints.append(
                    "There have been errors while scanning with shellcheck."
                )


def hint_check_spdx(about_section, hints):
    import license_expression

    license = about_section.get("license", "")
    licensing = license_expression.Licensing()
    parsed_exceptions = []
    try:
        parsed_licenses = []
        parsed_licenses_with_exception = licensing.license_symbols(
            license.strip(), decompose=False
        )
        for li in parsed_licenses_with_exception:
            if isinstance(li, license_expression.LicenseWithExceptionSymbol):
                parsed_licenses.append(li.license_symbol.key)
                parsed_exceptions.append(li.exception_symbol.key)
            else:
                parsed_licenses.append(li.key)
    except license_expression.ExpressionError:
        parsed_licenses = [license]

    licenseref_regex = re.compile(r"^LicenseRef[a-zA-Z0-9\-.]*$")
    filtered_licenses = []
    for license in parsed_licenses:
        if not licenseref_regex.match(license):
            filtered_licenses.append(license)

    with open(os.path.join(os.path.dirname(__file__), "licenses.txt")) as f:
        expected_licenses = f.readlines()
        expected_licenses = set([li.strip() for li in expected_licenses])
    with open(
        os.path.join(os.path.dirname(__file__), "license_exceptions.txt")
    ) as f:
        expected_exceptions = f.readlines()
        expected_exceptions = set([li.strip() for li in expected_exceptions])
    if set(filtered_licenses) - expected_licenses:
        hints.append(
            "License is not an SPDX identifier (or a custom LicenseRef) nor an SPDX license expression.\n\n"
            "Documentation on acceptable licenses can be found "
            "[here]( https://conda-forge.org/docs/maintainer/adding_pkgs.html#spdx-identifiers-and-expressions )."
        )
    if set(parsed_exceptions) - expected_exceptions:
        hints.append(
            "License exception is not an SPDX exception.\n\n"
            "Documentation on acceptable licenses can be found "
            "[here]( https://conda-forge.org/docs/maintainer/adding_pkgs.html#spdx-identifiers-and-expressions )."
        )<|MERGE_RESOLUTION|>--- conflicted
+++ resolved
@@ -5,11 +5,10 @@
 import sys
 from glob import glob
 
+from conda_smithy.linter import rattler_linter
+from conda_smithy.linter.errors import HINT_NO_ARCH
 from conda_smithy.linter.utils import find_local_config_file, is_selector_line
 from conda_smithy.utils import get_yaml
-from conda_smithy.linter.errors import HINT_NO_ARCH
-
-from conda_smithy.linter import rattler_linter
 
 
 def hint_pip_usage(build_section, hints):
@@ -42,13 +41,12 @@
         and ("pip" in build_reqs)
         and (is_staged_recipes or not conda_forge)
     ):
-<<<<<<< HEAD
         if is_rattler_build:
             rattler_linter.hint_noarch_usage(
                 build_reqs, raw_requirements_section, hints
             )
         else:
-            with io.open(recipe_fname, "rt") as fh:
+            with open(recipe_fname) as fh:
                 in_runreqs = False
                 no_arch_possible = True
                 for line in fh:
@@ -56,23 +54,6 @@
                     if line_s == "host:" or line_s == "run:":
                         in_runreqs = True
                         runreqs_spacing = line[: -len(line.lstrip())]
-=======
-        with open(meta_fname) as fh:
-            in_runreqs = False
-            no_arch_possible = True
-            for line in fh:
-                line_s = line.strip()
-                if line_s == "host:" or line_s == "run:":
-                    in_runreqs = True
-                    runreqs_spacing = line[: -len(line.lstrip())]
-                    continue
-                if line_s.startswith("skip:") and is_selector_line(line):
-                    no_arch_possible = False
-                    break
-                if in_runreqs:
-                    if runreqs_spacing == line[: -len(line.lstrip())]:
-                        in_runreqs = False
->>>>>>> 0e2a3b6c
                         continue
                     if line_s.startswith("skip:") and is_selector_line(line):
                         no_arch_possible = False
