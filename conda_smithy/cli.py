--- conflicted
+++ resolved
@@ -73,13 +73,6 @@
         scp.add_argument("--feedstock-directory", default='./{package.name}-feedstock',
                          help="Target directory, where the new feedstock git repository should be "
                          "created. (Default: './<packagename>-feedstock')")
-<<<<<<< HEAD
-        scp.add_argument("--no-git-repo", action='store_true', default=False,
-                         help="Do not init the feedstock as a git repository.")
-=======
-        scp.add_argument("-m", "--variant-config-files", action="append",
-                         help="path to conda_build_config.yaml defining your base matrix")
->>>>>>> 1d57eb6f
 
     def __call__(self, args):
         # check some error conditions
@@ -99,18 +92,9 @@
 
         try:
             os.makedirs(feedstock_directory)
-<<<<<<< HEAD
-            if not args.no_git_repo:
-                subprocess.check_call(['git', 'init'], cwd=feedstock_directory)
+            subprocess.check_call(['git', 'init'], cwd=feedstock_directory)
             generate_feedstock_content(feedstock_directory, args.recipe_directory)
-            if not args.no_git_repo:
-                subprocess.check_call(['git', 'commit', '-m', msg], cwd=feedstock_directory)
-=======
-            subprocess.check_call(['git', 'init'], cwd=feedstock_directory)
-            generate_feedstock_content(feedstock_directory, args.recipe_directory, meta,
-                                       args.variant_config_files)
             subprocess.check_call(['git', 'commit', '-m', msg], cwd=feedstock_directory)
->>>>>>> 1d57eb6f
 
             print("\nRepository created, please edit conda-forge.yml to configure the upload channels\n"
                   "and afterwards call 'conda smithy register-github'")
