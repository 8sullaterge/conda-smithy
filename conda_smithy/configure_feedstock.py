import copy
import glob
import hashlib
import logging
import os
import re
import subprocess
import sys
import pprint
import textwrap
import time
import yaml
import warnings
from collections import Counter, OrderedDict, namedtuple
from copy import deepcopy
from functools import lru_cache
from itertools import chain, product
from os import fspath
from pathlib import Path, PurePath

import requests

try:
    from builtins import ExceptionGroup
except ImportError:
    from exceptiongroup import ExceptionGroup

# The `requests` lib uses `simplejson` instead of `json` when available.
# In consequence the same JSON library must be used or the `JSONDecodeError`
# used when catching an exception won't be the same as the one raised
# by `requests`.
try:
    import simplejson as json
except ImportError:
    import json

from conda.models.match_spec import MatchSpec
from conda.models.version import VersionOrder
from conda.exceptions import InvalidVersionSpec

import conda_build.api
import conda_build.render
import conda_build.utils
import conda_build.variants
import conda_build.conda_interface
import conda_build.render
from conda.models.match_spec import MatchSpec
from conda_build.metadata import get_selectors

from copy import deepcopy

from conda_build import __version__ as conda_build_version
from jinja2 import FileSystemLoader
from jinja2.sandbox import SandboxedEnvironment

from conda_smithy.feedstock_io import (
    copy_file,
    remove_file,
    remove_file_or_dir,
    set_exe_file,
    write_file,
)
from conda_smithy.validate_schema import (
    validate_json_schema,
    CONDA_FORGE_YAML_DEFAULTS_FILE,
)
from conda_smithy.utils import (
    get_feedstock_about_from_meta,
    get_feedstock_name_from_meta,
    HashableDict,
)

from . import __version__
from rattler_build_conda_compat.render import render as rattler_render
from rattler_build_conda_compat.loader import parse_recipe_config_file
from .utils import RATTLER_BUILD

conda_forge_content = os.path.abspath(os.path.dirname(__file__))

logger = logging.getLogger(__name__)

# feedstocks listed here are allowed to use GHA on
# conda-forge
# this should solve issues where other CI proviers have too many
# jobs and we need to change something via CI
SERVICE_FEEDSTOCKS = [
    "conda-forge-pinning-feedstock",
    "conda-forge-repodata-patches-feedstock",
    "conda-smithy-feedstock",
]
if "CONDA_SMITHY_SERVICE_FEEDSTOCKS" in os.environ:
    SERVICE_FEEDSTOCKS += os.environ["CONDA_SMITHY_SERVICE_FEEDSTOCKS"].split(
        ","
    )

# Cache lifetime in seconds, default 15min
CONDA_FORGE_PINNING_LIFETIME = int(
    os.environ.get("CONDA_FORGE_PINNING_LIFETIME", 15 * 60)
)


# use lru_cache to avoid repeating warnings endlessly;
# this keeps track of 10 different messages and then warns again
@lru_cache(10)
def warn_once(msg: str):
    logger.warning(msg)


def package_key(config, used_loop_vars, subdir):
    # get the build string from whatever conda-build makes of the configuration
    key = "".join(
        [
            k + str(config[k][0])
            for k in sorted(list(used_loop_vars))
            if k != "target_platform"
        ]
    )
    return key.replace("*", "_").replace(" ", "_")


def _ignore_match(ignore, rel):
    """Return true if rel or any of it's PurePath().parents are in ignore

    i.e. putting .github in skip_render will prevent rendering of anything
    named .github in the toplevel of the feedstock and anything below that as well
    """
    srch = {rel}
    srch.update(map(fspath, PurePath(rel).parents))
    logger.debug(f"srch:{srch}")
    logger.debug(f"ignore:{ignore}")
    if srch.intersection(ignore):
        logger.info(f"{rel} rendering is skipped")
        return True
    else:
        return False


def copytree(src, dst, ignore=(), root_dst=None):
    """This emulates shutil.copytree, but does so with our git file tracking, so that the new files
    are added to the repo"""
    if root_dst is None:
        root_dst = dst
    for item in os.listdir(src):
        s = os.path.join(src, item)
        d = os.path.join(dst, item)
        rel = os.path.relpath(d, root_dst)
        if _ignore_match(ignore, rel):
            continue
        elif os.path.isdir(s):
            if not os.path.exists(d):
                os.makedirs(d)
            copytree(s, d, ignore, root_dst=root_dst)
        else:
            copy_file(s, d)


def merge_list_of_dicts(list_of_dicts):
    squished_dict = OrderedDict()
    for idict in list_of_dicts:
        for key, val in idict.items():
            if key not in squished_dict:
                squished_dict[key] = []
            squished_dict[key].extend(val)
    return squished_dict


def argsort(seq):
    return sorted(range(len(seq)), key=seq.__getitem__)


def sort_config(config, zip_key_groups):
    groups = copy.deepcopy(zip_key_groups)
    for i, group in enumerate(groups):
        groups[i] = [pkg for pkg in group if pkg in config.keys()]
    groups = [group for group in groups if group]

    sorting_order = {}
    for group in groups:
        if not group:
            continue
        list_of_values = []
        for idx in range(len(config[group[0]])):
            values = []
            for key in group:
                values.append(config[key][idx])
            list_of_values.append(tuple(values))

        order = argsort(list_of_values)
        for key in group:
            sorting_order[key] = order

    for key, value in config.items():
        if isinstance(value, (list, set, tuple)):
            val = list(value)
            if key in sorting_order:
                config[key] = [val[i] for i in sorting_order[key]]
            else:
                config[key] = sorted(val)
        if key == "pin_run_as_build":
            p = OrderedDict()
            for pkg in sorted(list(value.keys())):
                pkg_pins = value[pkg]
                d = OrderedDict()
                for pin in list(reversed(sorted(pkg_pins.keys()))):
                    d[pin] = pkg_pins[pin]
                p[pkg] = d
            config[key] = p


def break_up_top_level_values(top_level_keys, squished_variants):
    """top-level values make up CI configurations.  We need to break them up
    into individual files."""

    accounted_for_keys = set()

    # handle grouping from zip_keys for everything in conform_dict
    zip_key_groups = []
    if "zip_keys" in squished_variants:
        zip_key_groups = squished_variants["zip_keys"]
        if zip_key_groups and not isinstance(zip_key_groups[0], list):
            zip_key_groups = [zip_key_groups]
    zipped_configs = []
    top_level_dimensions = []
    for key in top_level_keys:
        if key in accounted_for_keys:
            # remove the used variables from the collection of all variables - we have them in the
            #    other collections now
            continue
        if any(key in group for group in zip_key_groups):
            for group in zip_key_groups:
                if key in group:
                    accounted_for_keys.update(set(group))
                    # create a list of dicts that represent the different permutations that are
                    #    zipped together.  Each dict in this list will be a different top-level
                    #    config in its own file

                    zipped_config = []
                    top_level_config_dict = OrderedDict()
                    for idx, variant_key in enumerate(squished_variants[key]):
                        top_level_config = []
                        for k in group:
                            if k in top_level_keys:
                                top_level_config.append(
                                    squished_variants[k][idx]
                                )
                        top_level_config = tuple(top_level_config)
                        if top_level_config not in top_level_config_dict:
                            top_level_config_dict[top_level_config] = []
                        top_level_config_dict[top_level_config].append(
                            {k: [squished_variants[k][idx]] for k in group}
                        )
                    # merge dicts with the same `key` if `key` is repeated in the group.
                    for _, variant_key_val in top_level_config_dict.items():
                        squished_dict = merge_list_of_dicts(variant_key_val)
                        zipped_config.append(squished_dict)
                    zipped_configs.append(zipped_config)
                    for k in group:
                        del squished_variants[k]
                    break

        else:
            # dimension slice is just this one variable, all other dimensions keep their variability
            top_level_dimensions.append(
                [{key: [val]} for val in squished_variants[key]]
            )
            del squished_variants[key]

    configs = []
    dimensions = []

    # sort values so that the diff doesn't show randomly changing order

    if "zip_keys" in squished_variants:
        zip_key_groups = squished_variants["zip_keys"]

    sort_config(squished_variants, zip_key_groups)

    for zipped_config in zipped_configs:
        for config in zipped_config:
            sort_config(config, zip_key_groups)

    if top_level_dimensions:
        dimensions.extend(top_level_dimensions)
    if zipped_configs:
        dimensions.extend(zipped_configs)
    if squished_variants:
        dimensions.append([squished_variants])
    for permutation in product(*dimensions):
        config = dict()
        for perm in permutation:
            config.update(perm)
        configs.append(config)

    return configs


def _package_var_name(pkg):
    return pkg.replace("-", "_")


def _trim_unused_zip_keys(all_used_vars):
    """Remove unused keys in zip_keys sets, so that they don't cause unnecessary missing value
    errors"""
    groups = all_used_vars.get("zip_keys", [])
    if groups and not any(isinstance(groups[0], obj) for obj in (list, tuple)):
        groups = [groups]
    used_groups = []
    for group in groups:
        used_keys_in_group = [k for k in group if k in all_used_vars]
        if len(used_keys_in_group) > 1:
            used_groups.append(used_keys_in_group)
    if used_groups:
        all_used_vars["zip_keys"] = used_groups
    elif "zip_keys" in all_used_vars:
        del all_used_vars["zip_keys"]


def _trim_unused_pin_run_as_build(all_used_vars):
    """Remove unused keys in pin_run_as_build sets"""
    pkgs = all_used_vars.get("pin_run_as_build", {})
    used_pkgs = {}
    if pkgs:
        for key in pkgs.keys():
            if _package_var_name(key) in all_used_vars:
                used_pkgs[key] = pkgs[key]
    if used_pkgs:
        all_used_vars["pin_run_as_build"] = used_pkgs
    elif "pin_run_as_build" in all_used_vars:
        del all_used_vars["pin_run_as_build"]


def _get_used_key_values_by_input_order(
    squished_input_variants,
    squished_used_variants,
    all_used_vars,
):
    used_key_values = {
        key: squished_input_variants[key]
        for key in all_used_vars
        if key in squished_input_variants
    }
    logger.debug(
        "initial used_key_values {}".format(pprint.pformat(used_key_values))
    )

    # we want remove any used key values not in used variants and make sure they follow the
    #   input order
    # zipped keys are a special case since they are ordered by the list of tuple of zipped
    #   key values
    # so we do the zipped keys first and then do the rest
    zipped_tuples = {}
    zipped_keys = set()
    for keyset in squished_input_variants["zip_keys"]:
        zipped_tuples[tuple(keyset)] = list(
            zip(*[squished_input_variants[k] for k in keyset])
        )
        zipped_keys |= set(keyset)
    logger.debug("zipped_keys {}".format(pprint.pformat(zipped_keys)))
    logger.debug("zipped_tuples {}".format(pprint.pformat(zipped_tuples)))

    for keyset, tuples in zipped_tuples.items():
        # for each set of zipped keys from squished_input_variants,
        # we trim them down to what is in squished_used_variants
        used_keyset = []
        used_keyset_inds = []
        for k in keyset:
            if k in squished_used_variants:
                used_keyset.append(k)
                used_keyset_inds.append(keyset.index(k))
        used_keyset = tuple(used_keyset)
        used_keyset_inds = tuple(used_keyset_inds)

        # if we find nothing, keep going
        if not used_keyset:
            continue

        # this trims the zipped tuples down to the used keys
        used_tuples = tuple(
            [
                tuple(
                    [
                        tup[used_keyset_ind]
                        for used_keyset_ind in used_keyset_inds
                    ]
                )
                for tup in tuples
            ]
        )
        logger.debug("used_keyset {}".format(pprint.pformat(used_keyset)))
        logger.debug(
            "used_keyset_inds {}".format(pprint.pformat(used_keyset_inds))
        )
        logger.debug("used_tuples {}".format(pprint.pformat(used_tuples)))

        # this is the set of tuples that we want to keep, but need to be reordered
        used_tuples_to_be_reordered = set(
            list(zip(*[squished_used_variants[k] for k in used_keyset]))
        )
        logger.debug(
            "used_tuples_to_be_reordered {}".format(
                pprint.pformat(used_tuples_to_be_reordered)
            )
        )

        # we double check the logic above by looking to ensure everything in
        #   the squished_used_variants
        # is in the squished_input_variants
        used_tuples_set = set(used_tuples)
        logger.debug(
            "are all used tuples in input tuples? %s",
            all(
                used_tuple in used_tuples_set
                for used_tuple in used_tuples_to_be_reordered
            ),
        )

        # now we do the final rdering
        final_used_tuples = tuple(
            [tup for tup in used_tuples if tup in used_tuples_to_be_reordered]
        )
        logger.debug(
            "final_used_tuples {}".format(pprint.pformat(final_used_tuples))
        )

        # now we reconstruct the list of values per key and replace in used_key_values
        # we keep only keys in all_used_vars
        for i, k in enumerate(used_keyset):
            if k in all_used_vars:
                used_key_values[k] = [tup[i] for tup in final_used_tuples]

    # finally, we handle the rest of the keys that are not zipped
    for k, v in squished_used_variants.items():
        if k in all_used_vars and k not in zipped_keys:
            used_key_values[k] = v

    logger.debug(
        "post input reorder used_key_values {}".format(
            pprint.pformat(used_key_values)
        )
    )

    return used_key_values, zipped_keys


def _merge_deployment_target(container_of_dicts, has_macdt):
    """
    For a collection of variant dictionaries, merge deployment target specs.

    - The "old" way is MACOSX_DEPLOYMENT_TARGET, the new way is c_stdlib_version;
      For now, take the maximum to populate both.
    - In any case, populate MACOSX_DEPLOYMENT_TARGET, as that is the key picked
      up by https://github.com/conda-forge/conda-forge-ci-setup-feedstock
    - If MACOSX_SDK_VERSION is lower than the merged value from the previous step,
      update it to match the merged value.
    """
    result = []
    for var_dict in container_of_dicts:
        # cases where no updates are necessary
        if not var_dict.get("target_platform", "dummy").startswith("osx"):
            result.append(var_dict)
            continue
        if "c_stdlib_version" not in var_dict:
            result.append(var_dict)
            continue
        # case where we need to do processing
        v_stdlib = var_dict["c_stdlib_version"]
        macdt = var_dict.get("MACOSX_DEPLOYMENT_TARGET", v_stdlib)
        sdk = var_dict.get("MACOSX_SDK_VERSION", v_stdlib)
        # error out if someone puts in a range of versions; we need a single version
        try:
            stdlib_lt_macdt = VersionOrder(v_stdlib) < VersionOrder(macdt)
            sdk_lt_stdlib = VersionOrder(sdk) < VersionOrder(v_stdlib)
            sdk_lt_macdt = VersionOrder(sdk) < VersionOrder(macdt)
        except InvalidVersionSpec:
            raise ValueError(
                "all of c_stdlib_version/MACOSX_DEPLOYMENT_TARGET/"
                "MACOSX_SDK_VERSION need to be a single version, "
                "not a version range!"
            )
        if v_stdlib != macdt:
            # determine maximum version and use it to populate both
            v_stdlib = macdt if stdlib_lt_macdt else v_stdlib
            msg = (
                "Conflicting specification for minimum macOS deployment target!\n"
                "If your conda_build_config.yaml sets `MACOSX_DEPLOYMENT_TARGET`, "
                "please change the name of that key to `c_stdlib_version`!\n"
                f"Using {v_stdlib}=max(c_stdlib_version, MACOSX_DEPLOYMENT_TARGET)."
            )
            # we don't want to warn for recipes that do not use MACOSX_DEPLOYMENT_TARGET
            # in the local CBC, but only inherit it from the global pinning
            if has_macdt:
                warn_once(msg)

        if sdk_lt_stdlib or sdk_lt_macdt:
            sdk_lt_merged = VersionOrder(sdk) < VersionOrder(v_stdlib)
            sdk = v_stdlib if sdk_lt_merged else sdk
            msg = (
                "Conflicting specification for minimum macOS SDK version!\n"
                "If your conda_build_config.yaml sets `MACOSX_SDK_VERSION`, "
                "it must be larger or equal than `c_stdlib_version` "
                "(which is also influenced by the global pinning)!\n"
                f"Using {sdk}=max(c_stdlib_version, MACOSX_SDK_VERSION)."
            )
            warn_once(msg)

        # we set MACOSX_DEPLOYMENT_TARGET to match c_stdlib_version,
        # for ease of use in conda-forge-ci-setup;
        # use new dictionary to avoid mutating existing var_dict in place
        new_dict = HashableDict(
            {
                **var_dict,
                "c_stdlib_version": v_stdlib,
                "MACOSX_DEPLOYMENT_TARGET": v_stdlib,
                "MACOSX_SDK_VERSION": sdk,
            }
        )
        result.append(new_dict)
    # ensure we keep type of wrapper container (set stays set, etc.)
    return type(container_of_dicts)(result)


def _collapse_subpackage_variants(
    list_of_metas, root_path, platform, arch, forge_config
):
    """Collapse all subpackage node variants into one aggregate collection of used variables

    We get one node per output, but a given recipe can have multiple outputs.  Each output
    can have its own used_vars, and we must unify all of the used variables for all of the
    outputs"""

    # things we consider "top-level" are things that we loop over with CI jobs.  We don't loop over
    #     outputs with CI jobs.
    top_level_loop_vars = set()

    all_used_vars = set()
    all_variants = set()

    is_noarch = True

    for meta in list_of_metas:
        all_used_vars.update(meta.get_used_vars())
        # this is a hack to work around the fact that we specify mpi variants
        # via an `mpi` variable in the CBC but we do not parse our recipes
        # twice to ensure the pins given by the variant also show up in the
        # smithy CI support scripts
        # future MPI variants have to be added here
        if "mpi" in all_used_vars:
            all_used_vars.update(
                ["mpich", "openmpi", "msmpi", "mpi_serial", "impi"]
            )
        all_variants.update(HashableDict(v) for v in meta.config.variants)

<<<<<<< HEAD
        all_variants.add(conda_build.utils.HashableDict(meta.config.variant))
=======
        all_variants.add(HashableDict(meta.config.variant))

>>>>>>> dd6091b8
        if not meta.noarch:
            is_noarch = False

    # determine if MACOSX_DEPLOYMENT_TARGET appears in recipe-local CBC;
    # all metas in list_of_metas come from same recipe, so path is identical
    cbc_path = os.path.join(list_of_metas[0].path, "conda_build_config.yaml")
    has_macdt = False
    if os.path.exists(cbc_path):
        with open(cbc_path, "r") as f:
            lines = f.readlines()
        if any(re.match(r"^\s*MACOSX_DEPLOYMENT_TARGET:", x) for x in lines):
            has_macdt = True

    # on osx, merge MACOSX_DEPLOYMENT_TARGET & c_stdlib_version to max of either; see #1884
    all_variants = _merge_deployment_target(all_variants, has_macdt)

    top_level_loop_vars = list_of_metas[0].get_used_loop_vars(
        force_top_level=True
    )
    top_level_vars = list_of_metas[0].get_used_vars(force_top_level=True)
    if "target_platform" in all_used_vars:
        top_level_loop_vars.add("target_platform")

    logger.debug(
        "initial all_used_vars {}".format(pprint.pformat(all_used_vars))
    )

    # this is the initial collection of all variants before we discard any.  "Squishing"
    #     them is necessary because the input form is already broken out into one matrix
    #     configuration per item, and we want a single dict, with each key representing many values
    squished_input_variants = conda_build.variants.list_of_dicts_to_dict_of_lists(
        # ensure we update the input_variants in the same way as all_variants
        _merge_deployment_target(
            list_of_metas[0].config.input_variants, has_macdt
        )
    )
    squished_used_variants = (
        conda_build.variants.list_of_dicts_to_dict_of_lists(list(all_variants))
    )
    logger.debug(
        "squished_input_variants {}".format(
            pprint.pformat(squished_input_variants)
        )
    )
    logger.debug(
        "squished_used_variants {}".format(
            pprint.pformat(squished_used_variants)
        )
    )

    # these are variables that only occur in the top level, and thus won't show up as loops in the
    #     above collection of all variants.  We need to transfer them from the input_variants.
    preserve_top_level_loops = set(top_level_loop_vars) - set(all_used_vars)
    logger.debug(
        "preserve_top_level_loops {}".format(preserve_top_level_loops)
    )

    # Add in some variables that should always be preserved
    always_keep_keys = {
        "zip_keys",
        "pin_run_as_build",
        "MACOSX_DEPLOYMENT_TARGET",
        "MACOSX_SDK_VERSION",
        "macos_min_version",
        "macos_machine",
        "channel_sources",
        "channel_targets",
        "docker_image",
        "build_number_decrement",
        # The following keys are required for some of our aarch64 builds
        # Added in https://github.com/conda-forge/conda-forge-pinning-feedstock/pull/180
        "cdt_arch",
        "cdt_name",
        "BUILD",
    }

    if not is_noarch:
        always_keep_keys.add("target_platform")

    if forge_config["github_actions"]["self_hosted"]:
        always_keep_keys.add("github_actions_labels")

    all_used_vars.update(always_keep_keys)
    all_used_vars.update(top_level_vars)

    logger.debug(
        "final all_used_vars {}".format(pprint.pformat(all_used_vars))
    )
    logger.debug("top_level_vars {}".format(pprint.pformat(top_level_vars)))
    logger.debug(
        "top_level_loop_vars {}".format(pprint.pformat(top_level_loop_vars))
    )

    used_key_values, used_zipped_vars = _get_used_key_values_by_input_order(
        squished_input_variants,
        squished_used_variants,
        all_used_vars,
    )

    for k in preserve_top_level_loops:
        # we do not stomp on keys in zips since their order matters
        if k not in used_zipped_vars:
            used_key_values[k] = squished_input_variants[k]

    _trim_unused_zip_keys(used_key_values)
    _trim_unused_pin_run_as_build(used_key_values)

    # to deduplicate potentially zipped keys, we blow out the collection of variables, then
    #     do a set operation, then collapse it again

    used_key_values = conda_build.variants.dict_of_lists_to_list_of_dicts(
        used_key_values
    )
    used_key_values = {HashableDict(variant) for variant in used_key_values}
    used_key_values = conda_build.variants.list_of_dicts_to_dict_of_lists(
        list(used_key_values)
    )

    _trim_unused_zip_keys(used_key_values)
    _trim_unused_pin_run_as_build(used_key_values)

    logger.debug(
        "final used_key_values {}".format(pprint.pformat(used_key_values))
    )

    return (
        break_up_top_level_values(top_level_loop_vars, used_key_values),
        top_level_loop_vars,
    )


def _yaml_represent_ordereddict(yaml_representer, data):
    # represent_dict processes dict-likes with a .sort() method or plain iterables of key-value
    #     pairs. Only for the latter it never sorts and retains the order of the OrderedDict.
    return yaml.representer.SafeRepresenter.represent_dict(
        yaml_representer, data.items()
    )


def _santize_remote_ci_setup(remote_ci_setup):
    remote_ci_setup_ = conda_build.utils.ensure_list(remote_ci_setup)
    remote_ci_setup = []
    for package in remote_ci_setup_:
        if package.startswith(("'", '"')):
            pass
        elif ("<" in package) or (">" in package) or ("|" in package):
            package = '"' + package + '"'
        remote_ci_setup.append(package)
    return remote_ci_setup


def finalize_config(config, platform, arch, forge_config):
    """For configs without essential parameters like docker_image
    add fallback value.
    """
    build_platform = forge_config["build_platform"][f"{platform}_{arch}"]
    if build_platform.startswith("linux"):
        if "docker_image" in config:
            config["docker_image"] = [config["docker_image"][0]]
        else:
            config["docker_image"] = [forge_config["docker"]["fallback_image"]]

        if "zip_keys" in config:
            for ziplist in config["zip_keys"]:
                if "docker_image" in ziplist:
                    for key in ziplist:
                        if key != "docker_image":
                            config[key] = [config[key][0]]

    return config


def dump_subspace_config_files(
    metas, root_path, platform, arch, upload, forge_config
):
    """With conda-build 3, it handles the build matrix.  We take what it spits out, and write a
    config.yaml file for each matrix entry that it spits out.  References to a specific file
    replace all of the old environment variables that specified a matrix entry.
    """

    # identify how to break up the complete set of used variables.  Anything considered
    #     "top-level" should be broken up into a separate CI job.

    configs, top_level_loop_vars = _collapse_subpackage_variants(
        metas,
        root_path,
        platform,
        arch,
        forge_config,
    )
    logger.debug(
        "collapsed subspace config files: {}".format(pprint.pformat(configs))
    )

    # get rid of the special object notation in the yaml file for objects that we dump
    yaml.add_representer(set, yaml.representer.SafeRepresenter.represent_list)
    yaml.add_representer(
        tuple, yaml.representer.SafeRepresenter.represent_list
    )
    yaml.add_representer(OrderedDict, _yaml_represent_ordereddict)

    platform_arch = "{}-{}".format(platform, arch)

    result = []
    for config in configs:
        config_name = "{}_{}".format(
            f"{platform}_{arch}",
            package_key(config, top_level_loop_vars, metas[0].config.subdir),
        )
        short_config_name = config_name
        if len(short_config_name) >= 49:
            h = hashlib.sha256(config_name.encode("utf-8")).hexdigest()[:10]
            short_config_name = config_name[:35] + "_h" + h
        if len("conda-forge-build-done-" + config_name) >= 250:
            # Shorten file name length to avoid hitting maximum filename limits.
            config_name = short_config_name

        out_folder = os.path.join(root_path, ".ci_support")
        out_path = os.path.join(out_folder, config_name) + ".yaml"
        if not os.path.isdir(out_folder):
            os.makedirs(out_folder)

        config = finalize_config(config, platform, arch, forge_config)
        logger.debug(
            "finalized config file: {}".format(pprint.pformat(config))
        )

        with write_file(out_path) as f:
            yaml.dump(config, f, default_flow_style=False)

        target_platform = config.get("target_platform", [platform_arch])[0]
        result.append(
            {
                "config_name": config_name,
                "platform": target_platform,
                "upload": upload,
                "config": config,
                "short_config_name": short_config_name,
                "build_platform": forge_config["build_platform"][
                    f"{platform}_{arch}"
                ].replace("_", "-"),
            }
        )
    return sorted(result, key=lambda x: x["config_name"])


def _get_fast_finish_script(
    provider_name, forge_config, forge_dir, fast_finish_text
):
    get_fast_finish_script = ""
    fast_finish_script = ""
    tooling_branch = forge_config["github"]["tooling_branch_name"]

    cfbs_fpath = os.path.join(
        forge_dir, forge_config["recipe_dir"], "ff_ci_pr_build.py"
    )
    if provider_name == "appveyor":
        if os.path.exists(cfbs_fpath):
            fast_finish_script = "{recipe_dir}\\ff_ci_pr_build".format(
                recipe_dir=forge_config["recipe_dir"]
            )
        else:
            get_fast_finish_script = '''powershell -Command "(New-Object Net.WebClient).DownloadFile('https://raw.githubusercontent.com/conda-forge/conda-forge-ci-setup-feedstock/{branch}/recipe/conda_forge_ci_setup/ff_ci_pr_build.py', 'ff_ci_pr_build.py')"'''  # NOQA
            fast_finish_script += "ff_ci_pr_build"
            fast_finish_text += "del {fast_finish_script}.py"

        fast_finish_text = fast_finish_text.format(
            get_fast_finish_script=get_fast_finish_script.format(
                branch=tooling_branch
            ),
            fast_finish_script=fast_finish_script,
        )

        fast_finish_text = fast_finish_text.strip()
        fast_finish_text = fast_finish_text.replace("\n", "\n        ")
    else:
        # If the recipe supplies its own ff_ci_pr_build.py script,
        # we use it instead of the global one.
        if os.path.exists(cfbs_fpath):
            get_fast_finish_script += (
                "cat {recipe_dir}/ff_ci_pr_build.py".format(
                    recipe_dir=forge_config["recipe_dir"]
                )
            )
        else:
            get_fast_finish_script += "curl https://raw.githubusercontent.com/conda-forge/conda-forge-ci-setup-feedstock/{branch}/recipe/conda_forge_ci_setup/ff_ci_pr_build.py"  # NOQA

        fast_finish_text = fast_finish_text.format(
            get_fast_finish_script=get_fast_finish_script.format(
                branch=tooling_branch
            )
        )

        fast_finish_text = fast_finish_text.strip()
    return fast_finish_text


def migrate_combined_spec(combined_spec, forge_dir, config, forge_config):
    """CFEP-9 variant migrations

    Apply the list of migrations configurations to the build (in the correct sequence)
    This will be used to change the variant within the list of MetaData instances,
    and return the migrated variants.

    This has to happend before the final variant files are computed.

    The method for application is determined by the variant algebra as defined by CFEP-9

    """
    combined_spec = combined_spec.copy()
    if "migration_fns" not in forge_config:
        migrations = set_migration_fns(forge_dir, forge_config)
    migrations = forge_config["migration_fns"]

    from .variant_algebra import parse_variant, variant_add

    migration_variants = [
        (fn, parse_variant(open(fn, "r").read(), config=config))
        for fn in migrations
    ]

    migration_variants.sort(key=lambda fn_v: (fn_v[1]["migrator_ts"], fn_v[0]))
    if len(migration_variants):
        logger.info(
            f"Applying migrations: {','.join(k for k, v in migration_variants)}"
        )

    for migrator_file, migration in migration_variants:
        if "migrator_ts" in migration:
            del migration["migrator_ts"]
        if len(migration):
            combined_spec = variant_add(combined_spec, migration)
    return combined_spec


def _conda_build_api_render_for_smithy(
    recipe_path,
    config=None,
    variants=None,
    permit_unsatisfiable_variants=True,
    finalize=True,
    bypass_env_check=False,
    **kwargs,
):
    """This function works just like conda_build.api.render, but it returns all of metadata objects
    regardless of whether they produce a unique package hash / name.

    When conda-build renders a recipe, it returns the metadata for each unique file generated. If a key
    we use at the top-level in a multi-output recipe does not explicitly impact one of the recipe outputs
    (i.e., an output's recipe doesn't use that key), then conda-build will not return all of the variants
    for that key.

    This behavior is not what we do in conda-forge (i.e., we want all variants that are not explicitly
    skipped even if some of the keys in the variants are not explicitly used in an output).

    The most robust way to handle this is to write a custom function that returns metadata for each of
    the variants in the full exploded matrix that involve a key used by the recipe anywhere,
    except the ones that the recipe skips.
    """

    from conda.exceptions import NoPackagesFoundError

    from conda_build.exceptions import DependencyNeedsBuildingError
    from conda_build.render import finalize_metadata, render_recipe
    from conda_build.config import get_or_merge_config

    config = get_or_merge_config(config, **kwargs)

    metadata_tuples = render_recipe(
        recipe_path,
        bypass_env_check=bypass_env_check,
        no_download_source=config.no_download_source,
        config=config,
        variants=variants,
        permit_unsatisfiable_variants=permit_unsatisfiable_variants,
    )
    output_metas = []
    for meta, download, render_in_env in metadata_tuples:
        if not meta.skip() or not config.trim_skip:
            for od, om in meta.get_output_metadata_set(
                permit_unsatisfiable_variants=permit_unsatisfiable_variants,
                permit_undefined_jinja=not finalize,
                bypass_env_check=bypass_env_check,
            ):
                if not om.skip() or not config.trim_skip:
                    if "type" not in od or od["type"] == "conda":
                        if finalize and not om.final:
                            try:
                                om = finalize_metadata(
                                    om,
                                    permit_unsatisfiable_variants=permit_unsatisfiable_variants,
                                )
                            except (
                                DependencyNeedsBuildingError,
                                NoPackagesFoundError,
                            ):
                                if not permit_unsatisfiable_variants:
                                    raise

                        # remove outputs section from output objects for simplicity
                        if not om.path and (
                            outputs := om.get_section("outputs")
                        ):
                            om.parent_outputs = outputs
                            del om.meta["outputs"]

                        output_metas.append((om, download, render_in_env))
                    else:
                        output_metas.append((om, download, render_in_env))

    return output_metas


def _render_ci_provider(
    provider_name,
    jinja_env,
    forge_config,
    forge_dir,
    platforms,
    archs,
    fast_finish_text,
    platform_target_path,
    platform_template_file,
    platform_specific_setup,
    keep_noarchs=None,
    extra_platform_files={},
    upload_packages=[],
    return_metadata=False,
):
    if keep_noarchs is None:
        keep_noarchs = [False] * len(platforms)

    metas_list_of_lists = []
    enable_platform = [False] * len(platforms)
    for i, (platform, arch, keep_noarch) in enumerate(
        zip(platforms, archs, keep_noarchs)
    ):
        os.environ["CONFIG_VERSION"] = forge_config["config_version"]
        os.environ["BUILD_PLATFORM"] = forge_config["build_platform"][
            f"{platform}_{arch}"
        ].replace("_", "-")

        # set the environment variable for OS version
        if platform == "linux":
            ver = forge_config["os_version"][f"{platform}_{arch}"]
            if ver:
                os.environ["DEFAULT_LINUX_VERSION"] = ver

        # detect if it's rattler-build recipe
        if forge_config["conda_build_tool"] == RATTLER_BUILD:
            recipe_file = "recipe.yaml"
        else:
            recipe_file = "meta.yaml"

        # detect if `compiler('cuda')` is used in meta.yaml,
        # and set appropriate environment variable
        with open(
            os.path.join(forge_dir, forge_config["recipe_dir"], recipe_file)
        ) as f:
            meta_lines = f.readlines()
        # looking for `compiler('cuda')` with both quote variants;
        # do not match if there is a `#` somewhere before on the line
        pat = re.compile(r"^[^\#]*compiler\((\"cuda\"|\'cuda\')\).*")
        for ml in meta_lines:
            if pat.match(ml):
                os.environ["CF_CUDA_ENABLED"] = "True"

        config = conda_build.config.get_or_merge_config(
            None,
            exclusive_config_file=forge_config["exclusive_config_file"],
            platform=platform,
            arch=arch,
        )

        # Get the combined variants from normal variant locations prior to running migrations
        (
            combined_variant_spec,
            _,
        ) = conda_build.variants.get_package_combined_spec(
            os.path.join(forge_dir, forge_config["recipe_dir"]), config=config
        )

        # If we are using new recipe
        # we also load rattler-build variants.yaml
        if recipe_file == "recipe.yaml":
            # get_selectors from conda-build return namespace
            # so it is usefull to reuse it here
            namespace = get_selectors(config)
            variants_path = os.path.join(
                forge_dir, forge_config["recipe_dir"], "variants.yaml"
            )
            if os.path.exists(variants_path):
                new_spec = parse_recipe_config_file(variants_path, namespace)
                specs = {
                    "combined_spec": combined_variant_spec,
                    "variants.yaml": new_spec,
                }
                combined_variant_spec = conda_build.variants.combine_specs(
                    specs
                )

        migrated_combined_variant_spec = migrate_combined_spec(
            combined_variant_spec,
            forge_dir,
            config,
            forge_config,
        )
        for channel_target in migrated_combined_variant_spec.get(
            "channel_targets", []
        ):
            if (
                channel_target.startswith("conda-forge ")
                and provider_name == "github_actions"
                and not forge_config["github_actions"]["self_hosted"]
            ):
                raise RuntimeError(
                    "Using github_actions as the CI provider inside "
                    "conda-forge github org is not allowed in order "
                    "to avoid a denial of service for other infrastructure."
                )

            # we skip travis builds for anything but aarch64, ppc64le and s390x
            # due to their current open-source policies around usage
            if (
                channel_target.startswith("conda-forge ")
                and provider_name == "travis"
                and (
                    platform != "linux"
                    or arch not in ["aarch64", "ppc64le", "s390x"]
                )
            ):
                raise RuntimeError(
                    "Travis CI can only be used for 'linux_aarch64', "
                    "'linux_ppc64le' or 'linux_s390x' native builds"
                    ", not '%s_%s', to avoid using open-source build minutes!"
                    % (platform, arch)
                )

        # AFAIK there is no way to get conda build to ignore the CBC yaml
        # in the recipe. This one can mess up migrators applied with local
        # CBC yaml files where variants in the migrators are not in the CBC.
        # Thus we move it out of the way.
        # TODO: upstream this as a flag in conda-build
        try:
            _recipe_cbc = os.path.join(
                forge_dir,
                forge_config["recipe_dir"],
                "conda_build_config.yaml",
            )
            if os.path.exists(_recipe_cbc):
                os.rename(_recipe_cbc, _recipe_cbc + ".conda.smithy.bak")

            channel_sources = migrated_combined_variant_spec.get(
                "channel_sources", [""]
            )[0].split(",")

            if recipe_file == "recipe.yaml":
                metas = rattler_render(
                    os.path.join(forge_dir, forge_config["recipe_dir"]),
                    platform=platform,
                    arch=arch,
                    ignore_system_variants=True,
                    variants=migrated_combined_variant_spec,
                    channel_urls=channel_sources,
                )
            else:
                metas = _conda_build_api_render_for_smithy(
                    os.path.join(forge_dir, forge_config["recipe_dir"]),
                    platform=platform,
                    arch=arch,
                    ignore_system_variants=True,
                    variants=migrated_combined_variant_spec,
                    permit_undefined_jinja=True,
                    finalize=False,
                    bypass_env_check=True,
                    channel_urls=channel_sources,
                )
        finally:
            if os.path.exists(_recipe_cbc + ".conda.smithy.bak"):
                os.rename(_recipe_cbc + ".conda.smithy.bak", _recipe_cbc)

        # render returns some download & reparsing info that we don't care about
        metas = [m for m, _, _ in metas]

        if not keep_noarch:
            to_delete = []
            for idx, meta in enumerate(metas):
                if meta.noarch:
                    # do not build noarch, including noarch: python, packages on Travis CI.
                    to_delete.append(idx)
            for idx in reversed(to_delete):
                del metas[idx]

        for meta in metas:
            if not meta.skip():
                enable_platform[i] = True
        metas_list_of_lists.append(metas)

    if not any(enable_platform):
        # There are no cases to build (not even a case without any special
        # dependencies), so remove the run_docker_build.sh if it exists.
        forge_config[provider_name]["enabled"] = False

        target_fnames = [platform_target_path]
        if extra_platform_files:
            for val in extra_platform_files.values():
                target_fnames.extend(val)
        for each_target_fname in target_fnames:
            remove_file(each_target_fname)
    else:
        forge_config[provider_name]["enabled"] = True
        fancy_name = {
            "linux_64": "Linux",
            "osx_64": "OSX",
            "win_64": "Windows",
            "linux_aarch64": "Arm64",
            "linux_ppc64le": "PowerPC64",
        }
        fancy_platforms = []
        unfancy_platforms = set()

        configs = []
        for metas, platform, arch, enable, upload in zip(
            metas_list_of_lists,
            platforms,
            archs,
            enable_platform,
            upload_packages,
        ):
            if enable:
                configs.extend(
                    dump_subspace_config_files(
                        metas, forge_dir, platform, arch, upload, forge_config
                    )
                )

                plat_arch = f"{platform}_{arch}"
                forge_config[plat_arch]["enabled"] = True
                fancy_platforms.append(fancy_name.get(plat_arch, plat_arch))
                unfancy_platforms.add(plat_arch)
            elif platform in extra_platform_files:
                for each_target_fname in extra_platform_files[platform]:
                    remove_file(each_target_fname)

        for key in extra_platform_files.keys():
            if key != "common" and key not in platforms:
                for each_target_fname in extra_platform_files[key]:
                    remove_file(each_target_fname)

        forge_config[provider_name]["platforms"] = ",".join(fancy_platforms)
        forge_config[provider_name]["all_platforms"] = list(unfancy_platforms)

        # Copy the config now. Changes below shouldn't persist across CI.
        forge_config = deepcopy(forge_config)

        forge_config["configs"] = configs

        forge_config["fast_finish"] = _get_fast_finish_script(
            provider_name,
            forge_dir=forge_dir,
            forge_config=forge_config,
            fast_finish_text=fast_finish_text,
        )

        # If the recipe has its own conda_forge_ci_setup package, then
        # install that
        if os.path.exists(
            os.path.join(
                forge_dir,
                forge_config["recipe_dir"],
                "conda_forge_ci_setup",
                "__init__.py",
            )
        ) and os.path.exists(
            os.path.join(
                forge_dir,
                forge_config["recipe_dir"],
                "setup.py",
            )
        ):
            forge_config["local_ci_setup"] = True
        else:
            forge_config["local_ci_setup"] = False

        # hook for extending with whatever platform specific junk we need.
        #     Function passed in as argument
        build_platforms = OrderedDict()
        for platform, arch, enable in zip(platforms, archs, enable_platform):
            if enable:
                build_platform = forge_config["build_platform"][
                    f"{platform}_{arch}"
                ].split("_")[0]
                build_platforms[build_platform] = True

        for platform in build_platforms.keys():
            platform_specific_setup(
                jinja_env=jinja_env,
                forge_dir=forge_dir,
                forge_config=forge_config,
                platform=platform,
            )

        template = jinja_env.get_template(platform_template_file)
        with write_file(platform_target_path) as fh:
            fh.write(template.render(**forge_config))

    # circleci needs a placeholder file of sorts - always write the output, even if no metas
    if provider_name == "circle":
        template = jinja_env.get_template(platform_template_file)
        with write_file(platform_target_path) as fh:
            fh.write(template.render(**forge_config))
    # TODO: azure-pipelines might need the same as circle
    if return_metadata:
        return dict(
            forge_config=forge_config,
            metas_list_of_lists=metas_list_of_lists,
            platforms=platforms,
            archs=archs,
            enable_platform=enable_platform,
            provider_name=provider_name,
        )
    else:
        return forge_config


def _get_build_setup_line(forge_dir, platform, forge_config):
    # If the recipe supplies its own run_conda_forge_build_setup script_linux,
    # we use it instead of the global one.
    if platform == "linux":
        cfbs_fpath = os.path.join(
            forge_dir,
            forge_config["recipe_dir"],
            "run_conda_forge_build_setup_linux",
        )
    elif platform == "win":
        cfbs_fpath = os.path.join(
            forge_dir,
            forge_config["recipe_dir"],
            "run_conda_forge_build_setup_win.bat",
        )
    else:
        cfbs_fpath = os.path.join(
            forge_dir,
            forge_config["recipe_dir"],
            "run_conda_forge_build_setup_osx",
        )

    build_setup = ""
    if os.path.exists(cfbs_fpath):
        if platform == "linux":
            build_setup += textwrap.dedent(
                """\
                # Overriding global run_conda_forge_build_setup_linux with local copy.
                source ${RECIPE_ROOT}/run_conda_forge_build_setup_linux

            """
            )
        elif platform == "win":
            build_setup += textwrap.dedent(
                """\
                :: Overriding global run_conda_forge_build_setup_win with local copy.
                CALL {recipe_dir}\\run_conda_forge_build_setup_win
            """.format(
                    recipe_dir=forge_config["recipe_dir"]
                )
            )
        else:
            build_setup += textwrap.dedent(
                """\
                # Overriding global run_conda_forge_build_setup_osx with local copy.
                source {recipe_dir}/run_conda_forge_build_setup_osx
            """.format(
                    recipe_dir=forge_config["recipe_dir"]
                )
            )
    else:
        if platform == "win":
            build_setup += textwrap.dedent(
                """\
                CALL run_conda_forge_build_setup

            """
            )
        else:
            build_setup += textwrap.dedent(
                """\
            source run_conda_forge_build_setup

            """
            )
    return build_setup


def _circle_specific_setup(jinja_env, forge_config, forge_dir, platform):
    if platform == "linux":
        yum_build_setup = generate_yum_requirements(forge_config, forge_dir)
        if yum_build_setup:
            forge_config["yum_build_setup"] = yum_build_setup

    forge_config["build_setup"] = _get_build_setup_line(
        forge_dir, platform, forge_config
    )

    template_files = [".circleci/fast_finish_ci_pr_build.sh"]

    if platform == "linux":
        template_files.append(".scripts/run_docker_build.sh")
        template_files.append(".scripts/build_steps.sh")
    else:
        template_files.append(".scripts/run_osx_build.sh")

    _render_template_exe_files(
        forge_config=forge_config,
        jinja_env=jinja_env,
        template_files=template_files,
        forge_dir=forge_dir,
    )

    # Fix permission of other shell files.
    target_fnames = [
        os.path.join(forge_dir, ".circleci", "checkout_merge_commit.sh")
    ]
    for target_fname in target_fnames:
        set_exe_file(target_fname, True)


def generate_yum_requirements(forge_config, forge_dir):
    # If there is a "yum_requirements.txt" file in the recipe, we honour it.
    yum_requirements_fpath = os.path.join(
        forge_dir, forge_config["recipe_dir"], "yum_requirements.txt"
    )
    yum_build_setup = ""
    if os.path.exists(yum_requirements_fpath):
        with open(yum_requirements_fpath) as fh:
            requirements = [
                line.strip()
                for line in fh
                if line.strip() and not line.strip().startswith("#")
            ]
        if not requirements:
            raise ValueError(
                "No yum requirements enabled in the "
                "yum_requirements.txt, please remove the file "
                "or add some."
            )
        yum_build_setup = textwrap.dedent(
            """\

            # Install the yum requirements defined canonically in the
            # "recipe/yum_requirements.txt" file. After updating that file,
            # run "conda smithy rerender" and this line will be updated
            # automatically.
            /usr/bin/sudo -n yum install -y {}


        """.format(
                " ".join(requirements)
            )
        )
    return yum_build_setup


def _get_platforms_of_provider(provider, forge_config):
    platforms = []
    keep_noarchs = []
    archs = []
    upload_packages = []
    for platform_arch in forge_config["build_platform"].keys():
        platform, arch = platform_arch.split("_")
        build_platform_arch = forge_config["build_platform"][platform_arch]
        build_platform, build_arch = build_platform_arch.split("_")
        if (
            build_arch == "64"
            and build_platform in forge_config["provider"]
            and forge_config["provider"][build_platform]
        ):
            build_platform_arch = build_platform

        if build_platform_arch not in forge_config["provider"]:
            continue
        providers = forge_config["provider"][build_platform_arch]
        if provider in providers:
            platforms.append(platform)
            archs.append(arch)
            if platform_arch in forge_config["noarch_platforms"]:
                keep_noarchs.append(True)
            else:
                keep_noarchs.append(False)
            # Allow config to disable package uploads on a per provider basis,
            # default to True if not set explicitly set to False by config entry.
            upload_packages.append(
                (forge_config.get(provider, {}).get("upload_packages", True))
            )
        elif (
            provider == "azure"
            and forge_config["azure"]["force"]
            and arch == "64"
        ):
            platforms.append(platform)
            archs.append(arch)
            if platform_arch in forge_config["noarch_platforms"]:
                keep_noarchs.append(True)
            else:
                keep_noarchs.append(False)
            upload_packages.append(False)
    return platforms, archs, keep_noarchs, upload_packages


def render_circle(jinja_env, forge_config, forge_dir, return_metadata=False):
    target_path = os.path.join(forge_dir, ".circleci", "config.yml")
    template_filename = "circle.yml.tmpl"
    fast_finish_text = textwrap.dedent(
        """\
            {get_fast_finish_script} | \\
                 python - -v --ci "circle" "${{CIRCLE_PROJECT_USERNAME}}/${{CIRCLE_PROJECT_REPONAME}}" "${{CIRCLE_BUILD_NUM}}" "${{CIRCLE_PR_NUMBER}}"
        """  # noqa
    )
    extra_platform_files = {
        "common": [
            os.path.join(forge_dir, ".circleci", "checkout_merge_commit.sh"),
            os.path.join(forge_dir, ".circleci", "fast_finish_ci_pr_build.sh"),
        ],
    }

    (
        platforms,
        archs,
        keep_noarchs,
        upload_packages,
    ) = _get_platforms_of_provider("circle", forge_config)

    return _render_ci_provider(
        "circle",
        jinja_env=jinja_env,
        forge_config=forge_config,
        forge_dir=forge_dir,
        platforms=platforms,
        archs=archs,
        fast_finish_text=fast_finish_text,
        platform_target_path=target_path,
        platform_template_file=template_filename,
        platform_specific_setup=_circle_specific_setup,
        keep_noarchs=keep_noarchs,
        extra_platform_files=extra_platform_files,
        upload_packages=upload_packages,
        return_metadata=return_metadata,
    )


def _travis_specific_setup(jinja_env, forge_config, forge_dir, platform):
    build_setup = _get_build_setup_line(forge_dir, platform, forge_config)

    platform_templates = {
        "linux": [".scripts/run_docker_build.sh", ".scripts/build_steps.sh"],
        "osx": [".scripts/run_osx_build.sh"],
        "win": [],
    }
    template_files = platform_templates.get(platform, [])

    if platform == "linux":
        yum_build_setup = generate_yum_requirements(forge_config, forge_dir)
        if yum_build_setup:
            forge_config["yum_build_setup"] = yum_build_setup

    forge_config["build_setup"] = build_setup

    _render_template_exe_files(
        forge_config=forge_config,
        jinja_env=jinja_env,
        template_files=template_files,
        forge_dir=forge_dir,
    )


def _render_template_exe_files(
    forge_config, jinja_env, template_files, forge_dir
):
    for template_file in template_files:
        template = jinja_env.get_template(
            os.path.basename(template_file) + ".tmpl"
        )
        target_fname = os.path.join(forge_dir, template_file)
        new_file_contents = template.render(**forge_config)
        if target_fname in get_common_scripts(forge_dir) and os.path.exists(
            target_fname
        ):
            with open(target_fname, "r") as fh:
                old_file_contents = fh.read()
                if old_file_contents != new_file_contents:
                    import difflib

                    logger.debug(
                        "diff:\n%s"
                        % (
                            "\n".join(
                                difflib.unified_diff(
                                    old_file_contents.splitlines(),
                                    new_file_contents.splitlines(),
                                    fromfile=target_fname,
                                    tofile=target_fname,
                                )
                            )
                        )
                    )
                    raise RuntimeError(
                        "Same file {} is rendered twice with different contents".format(
                            target_fname
                        )
                    )
        with write_file(target_fname) as fh:
            fh.write(new_file_contents)
        # Fix permission of template shell files
        set_exe_file(target_fname, True)


def render_travis(jinja_env, forge_config, forge_dir, return_metadata=False):
    target_path = os.path.join(forge_dir, ".travis.yml")
    template_filename = "travis.yml.tmpl"
    fast_finish_text = ""

    (
        platforms,
        archs,
        keep_noarchs,
        upload_packages,
    ) = _get_platforms_of_provider("travis", forge_config)

    return _render_ci_provider(
        "travis",
        jinja_env=jinja_env,
        forge_config=forge_config,
        forge_dir=forge_dir,
        platforms=platforms,
        archs=archs,
        fast_finish_text=fast_finish_text,
        platform_target_path=target_path,
        platform_template_file=template_filename,
        keep_noarchs=keep_noarchs,
        platform_specific_setup=_travis_specific_setup,
        upload_packages=upload_packages,
        return_metadata=return_metadata,
    )


def _appveyor_specific_setup(jinja_env, forge_config, forge_dir, platform):
    build_setup = _get_build_setup_line(forge_dir, platform, forge_config)
    build_setup = build_setup.rstrip()
    new_build_setup = ""
    for line in build_setup.split("\n"):
        if line.startswith("#"):
            new_build_setup += "    " + line + "\n"
        else:
            new_build_setup += "    - cmd: " + line + "\n"
    build_setup = new_build_setup.strip()

    forge_config["build_setup"] = build_setup


def render_appveyor(jinja_env, forge_config, forge_dir, return_metadata=False):
    target_path = os.path.join(forge_dir, ".appveyor.yml")
    fast_finish_text = textwrap.dedent(
        """\
            {get_fast_finish_script}
            "%CONDA_INSTALL_LOCN%\\python.exe" {fast_finish_script}.py -v --ci "appveyor" "%APPVEYOR_ACCOUNT_NAME%/%APPVEYOR_PROJECT_SLUG%" "%APPVEYOR_BUILD_NUMBER%" "%APPVEYOR_PULL_REQUEST_NUMBER%"
        """  # noqa
    )
    template_filename = "appveyor.yml.tmpl"

    (
        platforms,
        archs,
        keep_noarchs,
        upload_packages,
    ) = _get_platforms_of_provider("appveyor", forge_config)

    return _render_ci_provider(
        "appveyor",
        jinja_env=jinja_env,
        forge_config=forge_config,
        forge_dir=forge_dir,
        platforms=platforms,
        archs=archs,
        fast_finish_text=fast_finish_text,
        platform_target_path=target_path,
        platform_template_file=template_filename,
        keep_noarchs=keep_noarchs,
        platform_specific_setup=_appveyor_specific_setup,
        upload_packages=upload_packages,
        return_metadata=return_metadata,
    )


def _github_actions_specific_setup(
    jinja_env, forge_config, forge_dir, platform
):
    # Handle GH-hosted and self-hosted runners runs-on config
    # Do it before the deepcopy below so these changes can be used by the
    # .github/worfkflows/conda-build.yml template
    runs_on = {
        "osx-64": {
            "os": "macos",
            "hosted_labels": ("macos-13",),
            "self_hosted_labels": ("macOS", "x64"),
        },
        "osx-arm64": {
            "os": "macos",
            # FUTURE: Use -latest once GHA fully migrates
            "hosted_labels": ("macos-14",),
            "self_hosted_labels": ("macOS", "arm64"),
        },
        "linux-64": {
            "os": "ubuntu",
            "hosted_labels": ("ubuntu-latest",),
            "self_hosted_labels": ("linux", "x64"),
        },
        "linux-aarch64": {
            "os": "ubuntu",
            "hosted_labels": ("ubuntu-latest",),
            "self_hosted_labels": ("linux", "ARM64"),
        },
        "win-64": {
            "os": "windows",
            "hosted_labels": ("windows-latest",),
            "self_hosted_labels": ("windows", "x64"),
        },
        "win-arm64": {
            "os": "windows",
            "hosted_labels": ("windows-latest",),
            "self_hosted_labels": ("windows", "ARM64"),
        },
    }
    for data in forge_config["configs"]:
        if not data["build_platform"].startswith(platform):
            continue
        # This Github Actions specific configs are prefixed with "gha_"
        # because we are not deepcopying the data dict intentionally
        # so it can be used in the general "render_github_actions" function
        # This avoid potential collisions with other CI providers :crossed_fingers:
        data["gha_os"] = runs_on[data["build_platform"]]["os"]
        data["gha_with_gpu"] = False

        self_hosted_default = list(
            runs_on[data["build_platform"]]["self_hosted_labels"]
        )
        self_hosted_default += ["self-hosted"]
        hosted_default = list(runs_on[data["build_platform"]]["hosted_labels"])

        labels_default = (
            ["self-hosted"]
            if forge_config["github_actions"]["self_hosted"]
            else ["hosted"]
        )
        labels = conda_build.utils.ensure_list(
            data["config"].get("github_actions_labels", [labels_default])[0]
        )

        if len(labels) == 1 and labels[0] == "hosted":
            labels = hosted_default
        elif len(labels) == 1 and labels[0] in "self-hosted":
            labels = self_hosted_default
        else:
            # Prepend the required ones
            labels += self_hosted_default

        if forge_config["github_actions"]["self_hosted"]:
            data["gha_runs_on"] = []
            # labels provided in conda-forge.yml
            for label in labels:
                if label.startswith("cirun-"):
                    label += (
                        "--${{ github.run_id }}-" + data["short_config_name"]
                    )
                if "gpu" in label.lower():
                    data["gha_with_gpu"] = True
                data["gha_runs_on"].append(label)
        else:
            data["gha_runs_on"] = hosted_default

    build_setup = _get_build_setup_line(forge_dir, platform, forge_config)

    if platform == "linux":
        yum_build_setup = generate_yum_requirements(forge_config, forge_dir)
        if yum_build_setup:
            forge_config["yum_build_setup"] = yum_build_setup

    forge_config = deepcopy(forge_config)
    forge_config["build_setup"] = build_setup

    platform_templates = {
        "linux": [
            ".scripts/run_docker_build.sh",
            ".scripts/build_steps.sh",
        ],
        "osx": [
            ".scripts/run_osx_build.sh",
        ],
        "win": [
            ".scripts/run_win_build.bat",
        ],
    }

    template_files = platform_templates.get(platform, [])

    # Templates for all platforms
    if forge_config["github_actions"]["store_build_artifacts"]:
        template_files.append(".scripts/create_conda_build_artifacts.sh")

    _render_template_exe_files(
        forge_config=forge_config,
        jinja_env=jinja_env,
        template_files=template_files,
        forge_dir=forge_dir,
    )


def render_github_actions(
    jinja_env, forge_config, forge_dir, return_metadata=False
):
    target_path = os.path.join(
        forge_dir, ".github", "workflows", "conda-build.yml"
    )
    template_filename = "github-actions.yml.tmpl"
    fast_finish_text = ""

    (
        platforms,
        archs,
        keep_noarchs,
        upload_packages,
    ) = _get_platforms_of_provider("github_actions", forge_config)

    logger.debug("github platforms retrieved")

    remove_file_or_dir(target_path)
    return _render_ci_provider(
        "github_actions",
        jinja_env=jinja_env,
        forge_config=forge_config,
        forge_dir=forge_dir,
        platforms=platforms,
        archs=archs,
        fast_finish_text=fast_finish_text,
        platform_target_path=target_path,
        platform_template_file=template_filename,
        platform_specific_setup=_github_actions_specific_setup,
        keep_noarchs=keep_noarchs,
        upload_packages=upload_packages,
        return_metadata=return_metadata,
    )


def _azure_specific_setup(jinja_env, forge_config, forge_dir, platform):
    build_setup = _get_build_setup_line(forge_dir, platform, forge_config)

    if platform == "linux":
        yum_build_setup = generate_yum_requirements(forge_config, forge_dir)
        if yum_build_setup:
            forge_config["yum_build_setup"] = yum_build_setup

    forge_config = deepcopy(forge_config)
    forge_config["build_setup"] = build_setup

    platform_templates = {
        "linux": [
            ".scripts/run_docker_build.sh",
            ".scripts/build_steps.sh",
            ".azure-pipelines/azure-pipelines-linux.yml",
        ],
        "osx": [
            ".azure-pipelines/azure-pipelines-osx.yml",
            ".scripts/run_osx_build.sh",
        ],
        "win": [
            ".azure-pipelines/azure-pipelines-win.yml",
            ".scripts/run_win_build.bat",
        ],
    }
    if forge_config["azure"]["store_build_artifacts"]:
        platform_templates["linux"].append(
            ".scripts/create_conda_build_artifacts.sh"
        )
        platform_templates["osx"].append(
            ".scripts/create_conda_build_artifacts.sh"
        )
        platform_templates["win"].append(
            ".scripts/create_conda_build_artifacts.bat"
        )
    template_files = platform_templates.get(platform, [])

    azure_settings = deepcopy(forge_config["azure"][f"settings_{platform}"])
    azure_settings.pop("swapfile_size", None)
    azure_settings.setdefault("strategy", {})
    azure_settings["strategy"].setdefault("matrix", {})

    # Limit the amount of parallel jobs running at the same time
    # weighted by platform population
    max_parallel = forge_config["azure"]["max_parallel"]
    if len(forge_config["configs"]) > max_parallel:
        n_configs = len(forge_config["configs"])
        platform_counts = Counter(
            [
                k["build_platform"].split("-")[0]
                for k in forge_config["configs"]
            ]
        )
        ratio = platform_counts[platform.split("-")[0]] / n_configs
        azure_settings["strategy"]["maxParallel"] = max(
            1, round(max_parallel * ratio)
        )

    for data in forge_config["configs"]:
        if not data["build_platform"].startswith(platform):
            continue
        config_rendered = OrderedDict(
            {
                "CONFIG": data["config_name"],
                "UPLOAD_PACKAGES": str(data["upload"]),
            }
        )
        # fmt: off
        if "docker_image" in data["config"] and platform == "linux":
            config_rendered["DOCKER_IMAGE"] = data["config"]["docker_image"][-1]
        if forge_config["azure"]["store_build_artifacts"]:
            config_rendered["SHORT_CONFIG"] = data["short_config_name"]
        azure_settings["strategy"]["matrix"][data["config_name"]] = config_rendered
        # fmt: on

    forge_config["azure_yaml"] = yaml.dump(azure_settings)
    _render_template_exe_files(
        forge_config=forge_config,
        jinja_env=jinja_env,
        template_files=template_files,
        forge_dir=forge_dir,
    )


def render_azure(jinja_env, forge_config, forge_dir, return_metadata=False):
    target_path = os.path.join(forge_dir, "azure-pipelines.yml")
    template_filename = "azure-pipelines.yml.tmpl"
    fast_finish_text = ""

    (
        platforms,
        archs,
        keep_noarchs,
        upload_packages,
    ) = _get_platforms_of_provider("azure", forge_config)

    logger.debug("azure platforms retreived")

    remove_file_or_dir(os.path.join(forge_dir, ".azure-pipelines"))
    return _render_ci_provider(
        "azure",
        jinja_env=jinja_env,
        forge_config=forge_config,
        forge_dir=forge_dir,
        platforms=platforms,
        archs=archs,
        fast_finish_text=fast_finish_text,
        platform_target_path=target_path,
        platform_template_file=template_filename,
        platform_specific_setup=_azure_specific_setup,
        keep_noarchs=keep_noarchs,
        upload_packages=upload_packages,
        return_metadata=return_metadata,
    )


def _drone_specific_setup(jinja_env, forge_config, forge_dir, platform):
    platform_templates = {
        "linux": [".scripts/build_steps.sh"],
        "osx": [],
        "win": [],
    }
    template_files = platform_templates.get(platform, [])

    build_setup = _get_build_setup_line(forge_dir, platform, forge_config)

    if platform == "linux":
        yum_build_setup = generate_yum_requirements(forge_config, forge_dir)
        if yum_build_setup:
            forge_config["yum_build_setup"] = yum_build_setup

    forge_config["build_setup"] = build_setup

    _render_template_exe_files(
        forge_config=forge_config,
        jinja_env=jinja_env,
        template_files=template_files,
        forge_dir=forge_dir,
    )


def render_drone(jinja_env, forge_config, forge_dir, return_metadata=False):
    target_path = os.path.join(forge_dir, ".drone.yml")
    template_filename = "drone.yml.tmpl"
    fast_finish_text = ""

    (
        platforms,
        archs,
        keep_noarchs,
        upload_packages,
    ) = _get_platforms_of_provider("drone", forge_config)

    return _render_ci_provider(
        "drone",
        jinja_env=jinja_env,
        forge_config=forge_config,
        forge_dir=forge_dir,
        platforms=platforms,
        archs=archs,
        fast_finish_text=fast_finish_text,
        platform_target_path=target_path,
        platform_template_file=template_filename,
        platform_specific_setup=_drone_specific_setup,
        keep_noarchs=keep_noarchs,
        upload_packages=upload_packages,
        return_metadata=return_metadata,
    )


_woodpecker_specific_setup = _drone_specific_setup


def render_woodpecker(
    jinja_env, forge_config, forge_dir, return_metadata=False
):
    target_path = os.path.join(forge_dir, ".woodpecker.yml")
    template_filename = "woodpecker.yml.tmpl"
    fast_finish_text = ""

    (
        platforms,
        archs,
        keep_noarchs,
        upload_packages,
    ) = _get_platforms_of_provider("woodpecker", forge_config)

    return _render_ci_provider(
        "woodpecker",
        jinja_env=jinja_env,
        forge_config=forge_config,
        forge_dir=forge_dir,
        platforms=platforms,
        archs=archs,
        fast_finish_text=fast_finish_text,
        platform_target_path=target_path,
        platform_template_file=template_filename,
        platform_specific_setup=_woodpecker_specific_setup,
        keep_noarchs=keep_noarchs,
        upload_packages=upload_packages,
        return_metadata=return_metadata,
    )


def azure_build_id_from_token(forge_config):
    """Retrieve Azure `build_id` from a `forge_config` using an Azure token.
    This function allows the `build_id` to be retrieved when the Azure org is private.
    """
    # If it fails then we switch to a request using an Azure token.
    from conda_smithy import azure_ci_utils

    config = azure_ci_utils.AzureConfig(
        org_or_user=forge_config["azure"]["user_or_org"],
        project_name=forge_config["azure"]["project_name"],
    )
    repo = forge_config["github"]["repo_name"]
    build_info = azure_ci_utils.get_build_id(repo, config)
    forge_config["azure"]["build_id"] = build_info["build_id"]


def azure_build_id_from_public(forge_config):
    """Retrieve Azure `build_id` from a `forge_config`. This function only works
    when the Azure org is public.
    """
    resp = requests.get(
        "https://dev.azure.com/{org}/{project_name}/_apis/build/definitions?name={repo}".format(
            org=forge_config["azure"]["user_or_org"],
            project_name=forge_config["azure"]["project_name"],
            repo=forge_config["github"]["repo_name"],
        )
    )
    resp.raise_for_status()
    build_def = resp.json()["value"][0]
    forge_config["azure"]["build_id"] = build_def["id"]


def render_README(jinja_env, forge_config, forge_dir, render_info=None):
    if "README.md" in forge_config["skip_render"]:
        logger.info("README.md rendering is skipped")
        return

    render_info = render_info or []
    metas = []
    for md in render_info:
        for _metas, enabled in zip(
            md["metas_list_of_lists"], md["enable_platform"]
        ):
            if enabled and len(_metas) > 0:
                metas.extend(_metas)

    if len(metas) == 0:
        try:
            if forge_config["conda_build_tool"] == RATTLER_BUILD:
                metas = rattler_render(
                    os.path.join(forge_dir, forge_config["recipe_dir"]),
                    exclusive_config_file=forge_config[
                        "exclusive_config_file"
                    ],
                )
            else:
                metas = conda_build.api.render(
                    os.path.join(forge_dir, forge_config["recipe_dir"]),
                    exclusive_config_file=forge_config[
                        "exclusive_config_file"
                    ],
                    permit_undefined_jinja=True,
                    finalize=False,
                    bypass_env_check=True,
                    trim_skip=False,
                )
            metas = [m[0] for m in metas]
        except Exception:
            raise RuntimeError(
                "Could not create any metadata for rendering the README.md!"
                " This likely indicates a serious bug or a feedstock with no actual"
                " builds."
            )

    package_name = get_feedstock_name_from_meta(metas[0])
    package_about = get_feedstock_about_from_meta(metas[0])

    ci_support_path = os.path.join(forge_dir, ".ci_support")
    variants = []
    channel_targets = []
    if os.path.exists(ci_support_path):
        for filename in os.listdir(ci_support_path):
            if filename.endswith(".yaml"):
                variant_name, _ = os.path.splitext(filename)
                variants.append(variant_name)
                with open(os.path.join(ci_support_path, filename)) as fh:
                    data = yaml.safe_load(fh)
                    channel_targets.append(
                        data.get("channel_targets", ["conda-forge main"])[0]
                    )

    if not channel_targets:
        # default to conda-forge if no channel_targets are specified (shouldn't happen)
        channel_targets = ["conda-forge main"]

    subpackages_metas = OrderedDict((meta.name(), meta) for meta in metas)
    subpackages_about = [(package_name, package_about)]
    for name, m in subpackages_metas.items():
        about = m.meta["about"]
        if isinstance(about, list):
            about = about[0]
        about = about.copy()
        # if subpackages do not have about, conda-build would copy the top-level about;
        # if subpackages have their own about, conda-build would use them as is;
        # we discussed in PR #1691 and decided to not show repetitve entries
        if about != package_about:
            subpackages_about.append((name, about))

    template = jinja_env.get_template("README.md.tmpl")
    target_fname = os.path.join(forge_dir, "README.md")
    forge_config["noarch_python"] = all(meta.noarch for meta in metas)
    forge_config["package_about"] = subpackages_about
    forge_config["package_name"] = package_name
    forge_config["variants"] = sorted(variants)
    forge_config["outputs"] = sorted(
        list(OrderedDict((meta.name(), None) for meta in metas))
    )
    forge_config["maintainers"] = sorted(
        set(
            chain.from_iterable(
                meta.meta["extra"].get("recipe-maintainers", [])
                for meta in metas
            )
        )
    )
    forge_config["channel_targets"] = channel_targets

    if forge_config["azure"].get("build_id") is None:
        # Try to retrieve the build_id from the interwebs.
        # Works if the Azure CI is public
        try:
            azure_build_id_from_public(forge_config)
        except (IndexError, IOError) as err:
            # We don't want to command to fail if requesting the build_id fails.
            logger.warning(
                "Azure build_id can't be retrieved using the Azure token. Exception: {}".format(
                    err
                )
            )
        except json.decoder.JSONDecodeError:
            azure_build_id_from_token(forge_config)

    logger.debug("README")
    logger.debug(yaml.dump(forge_config))

    with write_file(target_fname) as fh:
        fh.write(template.render(**forge_config))

    code_owners_file = os.path.join(forge_dir, ".github", "CODEOWNERS")
    if len(forge_config["maintainers"]) > 0:
        with write_file(code_owners_file) as fh:
            line = "*"
            for maintainer in forge_config["maintainers"]:
                if "/" in maintainer:
                    _maintainer = maintainer.lower()
                else:
                    _maintainer = maintainer
                line = line + " @" + _maintainer
            fh.write(line)
    else:
        remove_file_or_dir(code_owners_file)


def _get_skip_files(forge_config):
    skip_files = {"README", "__pycache__"}
    for f in forge_config["skip_render"]:
        skip_files.add(f)
    return skip_files


def render_github_actions_services(jinja_env, forge_config, forge_dir):
    # render github actions files for automerge and rerendering services
    skip_files = _get_skip_files(forge_config)
    for template_file in ["automerge.yml", "webservices.yml"]:
        template = jinja_env.get_template(template_file + ".tmpl")
        rel_target_fname = os.path.join(".github", "workflows", template_file)
        if _ignore_match(skip_files, rel_target_fname):
            continue
        target_fname = os.path.join(forge_dir, rel_target_fname)
        new_file_contents = template.render(**forge_config)
        with write_file(target_fname) as fh:
            fh.write(new_file_contents)


def copy_feedstock_content(forge_config, forge_dir):
    feedstock_content = os.path.join(conda_forge_content, "feedstock_content")
    skip_files = _get_skip_files(forge_config)
    copytree(feedstock_content, forge_dir, skip_files)


def _update_dict_within_dict(items, config):
    """recursively update dict within dict, if any"""
    for key, value in items:
        if isinstance(value, dict):
            config[key] = _update_dict_within_dict(
                value.items(), config.get(key, {})
            )
        else:
            config[key] = value
    return config


def _read_forge_config(forge_dir, forge_yml=None):
    # Load default values from the conda-forge.yml file
    with open(CONDA_FORGE_YAML_DEFAULTS_FILE, "r") as fh:
        default_config = yaml.safe_load(fh.read())

    if forge_yml is None:
        forge_yml = os.path.join(forge_dir, "conda-forge.yml")

    if not os.path.exists(forge_yml):
        raise RuntimeError(
            f"Could not find config file {forge_yml}."
            " Either you are not rerendering inside the feedstock root (likely)"
            " or there's no `conda-forge.yml` in the feedstock root (unlikely)."
            " Add an empty `conda-forge.yml` file in"
            " feedstock root if it's the latter."
        )

    with open(forge_yml, "r") as fh:
        documents = list(yaml.safe_load_all(fh))
        file_config = (documents or [None])[0] or {}

    # Validate loaded configuration against a JSON schema.
    validate_lints, validate_hints = validate_json_schema(file_config)
    for err in chain(validate_lints, validate_hints):
        logger.warning(
            "%s: %s = %s -> %s",
            os.path.relpath(forge_yml, forge_dir),
            err.json_path,
            err.instance,
            err.message,
        )
        logger.debug("Relevant schema:\n%s", json.dumps(err.schema, indent=2))

    # The config is just the union of the defaults, and the overridden
    # values.
    config = _update_dict_within_dict(file_config.items(), default_config)

    # check for conda-smithy 2.x matrix which we can't auto-migrate
    # to conda_build_config
    if file_config.get("matrix") and not os.path.exists(
        os.path.join(
            forge_dir, config["recipe_dir"], "conda_build_config.yaml"
        )
    ):
        raise ValueError(
            "Cannot rerender with matrix in conda-forge.yml."
            " Please migrate matrix to conda_build_config.yaml and try again."
            " See https://github.com/conda-forge/conda-smithy/wiki/Release-Notes-3.0.0.rc1"
            " for more info."
        )

    if file_config.get("docker") and file_config.get("docker").get("image"):
        raise ValueError(
            "Setting docker image in conda-forge.yml is removed now."
            " Use conda_build_config.yaml instead"
        )

    if (
        "build_with_mambabuild" in file_config
        and "conda_build_tool" not in file_config
    ):
        warnings.warn(
            "build_with_mambabuild is deprecated, use conda_build_tool instead",
            DeprecationWarning,
        )
        config["conda_build_tool"] = (
            "mambabuild" if config["build_with_mambabuild"] else "conda-build"
        )
    if file_config.get("conda_build_tool_deps"):
        raise ValueError(
            "Cannot set 'conda_build_tool_deps' directly. "
            "Use 'conda_build_tool' instead."
        )

    return config


def _legacy_compatibility_checks(config: dict, forge_dir):
    # An older conda-smithy used to have some files which should no longer exist,
    # remove those now.
    old_files = [
        "disabled_appveyor.yml",
        os.path.join("ci_support", "upload_or_check_non_existence.py"),
        "circle.yml",
        "appveyor.yml",
        os.path.join("ci_support", "checkout_merge_commit.sh"),
        os.path.join("ci_support", "fast_finish_ci_pr_build.sh"),
        os.path.join("ci_support", "run_docker_build.sh"),
        "LICENSE",
        "__pycache__",
        os.path.join(".github", "CONTRIBUTING.md"),
        os.path.join(".github", "ISSUE_TEMPLATE.md"),
        os.path.join(".github", "PULL_REQUEST_TEMPLATE.md"),
        os.path.join(".github", "workflows", "main.yml"),
    ]

    for old_file in old_files:
        if old_file.replace(os.sep, "/") in config["skip_render"]:
            continue
        remove_file_or_dir(os.path.join(forge_dir, old_file))

    # Older conda-smithy versions supported this with only one
    # entry. To avoid breakage, we are converting single elements
    # to a list of length one.
    for platform, providers in config["provider"].items():
        providers = conda_build.utils.ensure_list(providers)
        config["provider"][platform] = providers

    return config


def _load_forge_config(forge_dir, exclusive_config_file, forge_yml=None):
    config = _read_forge_config(forge_dir, forge_yml=forge_yml)

    for plat in ["linux", "osx", "win"]:
        if config["azure"]["timeout_minutes"] is not None:
            # fmt: off
            config["azure"][f"settings_{plat}"]["timeoutInMinutes"] \
                = config["azure"]["timeout_minutes"]
            # fmt: on
        if "name" in config["azure"][f"settings_{plat}"]["pool"]:
            del config["azure"][f"settings_{plat}"]["pool"]["vmImage"]

    if config["conda_forge_output_validation"]:
        config["secrets"] = sorted(
            set(
                config["secrets"]
                + ["FEEDSTOCK_TOKEN", "STAGING_BINSTAR_TOKEN"]
            )
        )

    target_platforms = sorted(config["build_platform"].keys())

    for platform_arch in target_platforms:
        config[platform_arch] = {"enabled": "True"}
        if platform_arch not in config["provider"]:
            config["provider"][platform_arch] = None

    config["noarch_platforms"] = conda_build.utils.ensure_list(
        config["noarch_platforms"]
    )

    # NOTE: Currently assuming these dependencies are name-only (no version constraints)
    if config["conda_build_tool"] == "mambabuild":
        config["conda_build_tool_deps"] = "conda-build boa"
    elif config["conda_build_tool"] == "conda-build+conda-libmamba-solver":
        config["conda_build_tool_deps"] = "conda-build conda-libmamba-solver"
    elif config["conda_build_tool"] == "rattler-build":
        config["conda_build_tool_deps"] = "rattler-build"
    else:
        config["conda_build_tool_deps"] = "conda-build"

    # NOTE: Currently assuming these dependencies are name-only (no version constraints)
    if config["conda_install_tool"] == "mamba":
        config["conda_install_tool_deps"] = "mamba"
    elif config["conda_install_tool"] in "conda":
        config["conda_install_tool_deps"] = "conda"
        if config.get("conda_solver") == "libmamba":
            config["conda_install_tool_deps"] += " conda-libmamba-solver"

    config["secrets"] = sorted(set(config["secrets"] + ["BINSTAR_TOKEN"]))

    if config["test_on_native_only"]:
        config["test"] = "native_and_emulated"

    if config["test"] is None:
        config["test"] = "all"

    # Set some more azure defaults
    config["azure"].setdefault("user_or_org", config["github"]["user_or_org"])

    log = yaml.safe_dump(config)
    logger.debug("## CONFIGURATION USED\n")
    logger.debug(log)
    logger.debug("## END CONFIGURATION\n")

    if config["provider"]["linux_aarch64"] == "default":
        config["provider"]["linux_aarch64"] = ["travis"]

    if config["provider"]["linux_aarch64"] == "native":
        config["provider"]["linux_aarch64"] = ["travis"]

    if config["provider"]["linux_ppc64le"] == "default":
        config["provider"]["linux_ppc64le"] = ["travis"]

    if config["provider"]["linux_ppc64le"] == "native":
        config["provider"]["linux_ppc64le"] = ["travis"]

    if config["provider"]["linux_s390x"] in {"default", "native"}:
        config["provider"]["linux_s390x"] = ["travis"]

    config["remote_ci_setup"] = _santize_remote_ci_setup(
        config["remote_ci_setup"]
    )
    if config["conda_install_tool"] == "conda":
        config["remote_ci_setup_update"] = [
            MatchSpec(pkg.strip('"').strip("'")).name
            for pkg in config["remote_ci_setup"]
        ]
    else:
        config["remote_ci_setup_update"] = config["remote_ci_setup"]

    if not config["github_actions"]["triggers"]:
        self_hosted = config["github_actions"]["self_hosted"]
        config["github_actions"]["triggers"] = (
            ["push"] if self_hosted else ["push", "pull_request"]
        )

    # Run the legacy checks for backwards compatibility
    config = _legacy_compatibility_checks(config, forge_dir)

    # Fallback handling set to azure, for platforms that are not fully specified by this time
    for platform, providers in config["provider"].items():
        for i, provider in enumerate(providers):
            if provider in {"default", "emulated"}:
                providers[i] = "azure"

    # Set the environment variable for the compiler stack
    os.environ["CF_COMPILER_STACK"] = config["compiler_stack"]
    # Set valid ranger for the supported platforms
    os.environ["CF_MIN_PY_VER"] = config["min_py_ver"]
    os.environ["CF_MAX_PY_VER"] = config["max_py_ver"]
    os.environ["CF_MIN_R_VER"] = config["min_r_ver"]
    os.environ["CF_MAX_R_VER"] = config["max_r_ver"]

    config["package"] = os.path.basename(forge_dir)
    if not config["github"]["repo_name"]:
        feedstock_name = os.path.basename(forge_dir)
        if not feedstock_name.endswith("-feedstock"):
            feedstock_name += "-feedstock"
        config["github"]["repo_name"] = feedstock_name
    config["exclusive_config_file"] = exclusive_config_file

    return config


def get_most_recent_version(name, include_broken=False):
    request = requests.get(
        "https://api.anaconda.org/package/conda-forge/" + name
    )
    request.raise_for_status()
    files = request.json()["files"]
    if not include_broken:
        files = [f for f in files if "broken" not in f.get("labels", ())]
    pkg = max(files, key=lambda x: VersionOrder(x["version"]))

    PackageRecord = namedtuple("PackageRecord", ["name", "version", "url"])
    return PackageRecord(name, pkg["version"], "https:" + pkg["download_url"])


def check_version_uptodate(name, installed_version, error_on_warn):
    most_recent_version = get_most_recent_version(name).version
    if installed_version is None:
        msg = "{} is not installed in conda-smithy's environment.".format(name)
    elif VersionOrder(installed_version) < VersionOrder(most_recent_version):
        msg = "{} version ({}) is out-of-date ({}) in conda-smithy's environment.".format(
            name, installed_version, most_recent_version
        )
    else:
        return
    if error_on_warn:
        raise RuntimeError("{} Exiting.".format(msg))
    else:
        logger.info(msg)


def commit_changes(forge_file_directory, commit, cs_ver, cfp_ver, cb_ver):
    if cfp_ver:
        msg = "Re-rendered with conda-build {}, conda-smithy {}, and conda-forge-pinning {}".format(
            cb_ver, cs_ver, cfp_ver
        )
    else:
        msg = "Re-rendered with conda-build {} and conda-smithy {}".format(
            cb_ver, cs_ver
        )
    logger.info(msg)

    is_git_repo = os.path.exists(os.path.join(forge_file_directory, ".git"))
    if is_git_repo:
        has_staged_changes = subprocess.call(
            ["git", "diff", "--cached", "--quiet", "--exit-code"],
            cwd=forge_file_directory,
        )
        if has_staged_changes:
            if commit:
                git_args = ["git", "commit", "-m", "MNT: {}".format(msg)]
                if commit == "edit":
                    git_args += ["--edit", "--status", "--verbose"]
                subprocess.check_call(git_args, cwd=forge_file_directory)
                logger.info("")
            else:
                logger.info(
                    "You can commit the changes with:\n\n"
                    '    git commit -m "MNT: {}"\n'.format(msg)
                )
            logger.info("These changes need to be pushed to github!\n")
        else:
            logger.info("No changes made. This feedstock is up-to-date.\n")


def get_cfp_file_path(temporary_directory):
    pkg = get_most_recent_version("conda-forge-pinning")
    if pkg.url.endswith(".conda"):
        ext = ".conda"
    elif pkg.url.endswith(".tar.bz2"):
        ext = ".tar.bz2"
    else:
        raise RuntimeError(
            "Could not determine proper conda package extension for "
            "pinning package '%s'!" % pkg.url
        )
    dest = os.path.join(
        temporary_directory, f"conda-forge-pinning-{ pkg.version }{ext}"
    )

    logger.info(f"Downloading conda-forge-pinning-{ pkg.version }")

    response = requests.get(pkg.url)
    response.raise_for_status()
    with open(dest, "wb") as f:
        f.write(response.content)

    logger.info(f"Extracting conda-forge-pinning to { temporary_directory }")
    cmd = ["cph"]
    # If possible, avoid needing to activate the environment to access cph
    if sys.executable:
        cmd = [sys.executable, "-m", "conda_package_handling.cli"]
    cmd += ["x", "--dest", temporary_directory, dest]
    subprocess.check_call(cmd)

    logger.debug(os.listdir(temporary_directory))

    cf_pinning_file = os.path.join(
        temporary_directory, "conda_build_config.yaml"
    )
    cf_pinning_ver = pkg.version

    assert os.path.exists(cf_pinning_file)

    return cf_pinning_file, cf_pinning_ver


def get_cache_dir():
    if sys.platform.startswith("win"):
        return Path(os.environ.get("TEMP"))
    else:
        return Path(os.environ.get("XDG_CACHE_HOME", Path.home() / ".cache"))


def get_cached_cfp_file_path(temporary_directory):
    if cache_dir := get_cache_dir():
        smithy_cache = cache_dir / "conda-smithy"
        smithy_cache.mkdir(parents=True, exist_ok=True)
        pinning_version = None
        # Do we already have the pinning cached?
        if (smithy_cache / "conda-forge-pinng-version").exists():
            pinning_version = (
                smithy_cache / "conda-forge-pinng-version"
            ).read_text()

        # Check whether we have recently already updated the cache
        current_ts = int(time.time())
        if (smithy_cache / "conda-forge-pinng-version-ts").exists():
            last_ts = int(
                (smithy_cache / "conda-forge-pinng-version-ts").read_text()
            )
        else:
            last_ts = 0

        if current_ts - last_ts > CONDA_FORGE_PINNING_LIFETIME:
            current_pinning_version = get_most_recent_version(
                "conda-forge-pinning"
            ).version
            (smithy_cache / "conda-forge-pinng-version-ts").write_text(
                str(current_ts)
            )
            if current_pinning_version != pinning_version:
                get_cfp_file_path(smithy_cache)
                (smithy_cache / "conda-forge-pinng-version").write_text(
                    current_pinning_version
                )
                pinning_version = current_pinning_version

        return str(smithy_cache / "conda_build_config.yaml"), pinning_version
    else:
        return get_cfp_file_path(temporary_directory)


def clear_variants(forge_dir):
    "Remove all variant files placed in the .ci_support path"
    if os.path.isdir(os.path.join(forge_dir, ".ci_support")):
        configs = glob.glob(os.path.join(forge_dir, ".ci_support", "*.yaml"))
        for config in configs:
            remove_file(config)


def get_common_scripts(forge_dir):
    for old_file in [
        "run_docker_build.sh",
        "build_steps.sh",
        "run_osx_build.sh",
        "create_conda_build_artifacts.bat",
        "create_conda_build_artifacts.sh",
    ]:
        yield os.path.join(forge_dir, ".scripts", old_file)


def clear_scripts(forge_dir):
    for folder in [
        ".azure-pipelines",
        ".circleci",
        ".drone",
        ".travis",
        ".scripts",
    ]:
        for old_file in [
            "run_docker_build.sh",
            "build_steps.sh",
            "run_osx_build.sh",
            "run_win_build.bat",
            "create_conda_build_artifacts.bat",
            "create_conda_build_artifacts.sh",
        ]:
            remove_file(os.path.join(forge_dir, folder, old_file))


def make_jinja_env(feedstock_directory):
    """Creates a Jinja environment usable for rendering templates"""
    forge_dir = os.path.abspath(feedstock_directory)
    tmplt_dir = os.path.join(conda_forge_content, "templates")
    # Load templates from the feedstock in preference to the smithy's templates.
    env = SandboxedEnvironment(
        extensions=["jinja2.ext.do"],
        loader=FileSystemLoader(
            [os.path.join(forge_dir, "templates"), tmplt_dir]
        ),
    )
    return env


def get_migrations_in_dir(migrations_root):
    """
    Given a directory, return the migrations as a mapping
    from the timestamp to a tuple of (filename, migration_number)
    """
    res = {}
    for fn in glob.glob(os.path.join(migrations_root, "*.yaml")):
        with open(fn, "r") as f:
            contents = f.read()
            migration_yaml = (
                yaml.load(contents, Loader=yaml.loader.BaseLoader) or {}
            )
            # Use a object as timestamp to not delete it
            ts = migration_yaml.get("migrator_ts", object())
            migration_number = migration_yaml.get("__migrator", {}).get(
                "migration_number", 1
            )
            use_local = (
                migration_yaml.get("__migrator", {})
                .get("use_local", "false")
                .lower()
                == "true"
            )
            res[ts] = (fn, migration_number, use_local)
    return res


def set_migration_fns(forge_dir, forge_config):
    """
    This will calculate the migration files and set migration_fns
    in the forge_config as a list.

    First, this will look in the conda-forge-pinning (CFP) package
    to see if it has migrations installed. If not, the filenames of
    the migrations the feedstock are used.

    Then, this will look at migrations in the feedstock and if they
    have a timestamp and doesn't exist in the CFP package, the
    migration is considered old and deleted.

    Then, if there is a migration in the feedstock with the same
    migration number and timestamp in the CFP package, the filename of
    the migration in the CFP package is used.

    Finally, if none of the conditions are met for a migration in the
    feedstock, the filename of the migration in the feedstock is used.
    """
    exclusive_config_file = forge_config["exclusive_config_file"]
    cfp_migrations_dir = os.path.join(
        os.path.dirname(exclusive_config_file),
        "share",
        "conda-forge",
        "migrations",
    )

    migrations_root = os.path.join(forge_dir, ".ci_support", "migrations")
    migrations_in_feedstock = get_migrations_in_dir(migrations_root)

    if not os.path.exists(cfp_migrations_dir):
        migration_fns = [fn for fn, _, _ in migrations_in_feedstock.values()]
        forge_config["migration_fns"] = migration_fns
        return

    migrations_in_cfp = get_migrations_in_dir(cfp_migrations_dir)

    result = []
    for ts, (fn, num, use_local) in migrations_in_feedstock.items():
        if use_local or not isinstance(ts, (int, str, float)):
            # This file has a setting to use the file in the feedstock
            # or doesn't have a timestamp. Use it as it is.
            result.append(fn)
        elif ts in migrations_in_cfp:
            # Use the one from cfp if migration_numbers match
            new_fn, new_num, _ = migrations_in_cfp[ts]
            if num == new_num:
                logger.info(
                    f"{os.path.basename(fn)} from feedstock is ignored and upstream version is used"
                )
                result.append(new_fn)
            else:
                result.append(fn)
        else:
            # Delete this as this migration is over.
            logger.info(f"{os.path.basename(fn)} is closed now. Removing")
            remove_file(fn)
    forge_config["migration_fns"] = result
    return


def main(
    forge_file_directory,
    forge_yml=None,
    no_check_uptodate=False,
    commit=False,
    exclusive_config_file=None,
    check=False,
    temporary_directory=None,
):
    loglevel = os.environ.get("CONDA_SMITHY_LOGLEVEL", "INFO").upper()
    logger.setLevel(loglevel)

    if check or not no_check_uptodate:
        # Check that conda-smithy is up-to-date
        check_version_uptodate("conda-smithy", __version__, True)
        if check:
            return True

    forge_dir = os.path.abspath(forge_file_directory)

    if exclusive_config_file is not None:
        exclusive_config_file = os.path.join(forge_dir, exclusive_config_file)
        if not os.path.exists(exclusive_config_file):
            raise RuntimeError("Given exclusive-config-file not found.")
        cf_pinning_ver = None

    else:
        exclusive_config_file, cf_pinning_ver = get_cached_cfp_file_path(
            temporary_directory
        )

    config = _load_forge_config(forge_dir, exclusive_config_file, forge_yml)

    config["feedstock_name"] = os.path.basename(forge_dir)

    env = make_jinja_env(forge_dir)
    logger.debug("env rendered")

    copy_feedstock_content(config, forge_dir)

    if os.path.exists(os.path.join(forge_dir, "build-locally.py")):
        set_exe_file(os.path.join(forge_dir, "build-locally.py"))

    clear_variants(forge_dir)
    clear_scripts(forge_dir)
    set_migration_fns(forge_dir, config)

    logger.debug("migration fns set")

    # the order of these calls appears to matter
    render_info = []
    render_info.append(
        render_circle(env, config, forge_dir, return_metadata=True)
    )

    logger.debug("circle rendered")
    render_info.append(
        render_travis(env, config, forge_dir, return_metadata=True)
    )

    logger.debug("travis rendered")
    render_info.append(
        render_appveyor(env, config, forge_dir, return_metadata=True)
    )

    logger.debug("appveyor rendered")
    render_info.append(
        render_azure(env, config, forge_dir, return_metadata=True)
    )

    logger.debug("azure rendered")
    render_info.append(
        render_drone(env, config, forge_dir, return_metadata=True)
    )

    logger.debug("drone rendered")
    render_info.append(
        render_woodpecker(env, config, forge_dir, return_metadata=True)
    )

    logger.debug("woodpecker rendered")
    render_info.append(
        render_github_actions(env, config, forge_dir, return_metadata=True)
    )

    logger.debug("github_actions rendered")
    render_github_actions_services(env, config, forge_dir)

    logger.debug("github_actions services rendered")

    # put azure first just in case
    azure_ind = ([ri["provider_name"] for ri in render_info]).index("azure")
    tmp = render_info[0]
    render_info[0] = render_info[azure_ind]
    render_info[azure_ind] = tmp
    render_README(env, config, forge_dir, render_info)

    logger.debug("README rendered")

    commit_changes(
        forge_file_directory,
        commit,
        __version__,
        cf_pinning_ver,
        conda_build_version,
    )


if __name__ == "__main__":
    import argparse

    parser = argparse.ArgumentParser(
        description=("Configure a feedstock given " "a conda-forge.yml file.")
    )
    parser.add_argument(
        "forge_file_directory",
        help=(
            "the directory containing the conda-forge.yml file "
            "used to configure the feedstock"
        ),
    )

    args = parser.parse_args()
    main(args.forge_file_directory)<|MERGE_RESOLUTION|>--- conflicted
+++ resolved
@@ -550,12 +550,7 @@
             )
         all_variants.update(HashableDict(v) for v in meta.config.variants)
 
-<<<<<<< HEAD
-        all_variants.add(conda_build.utils.HashableDict(meta.config.variant))
-=======
         all_variants.add(HashableDict(meta.config.variant))
-
->>>>>>> dd6091b8
         if not meta.noarch:
             is_noarch = False
 
