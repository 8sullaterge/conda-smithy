from __future__ import print_function, unicode_literals

import glob
from itertools import product
import os
import textwrap
import yaml
import warnings

import conda_build.api
import conda_build.utils
import conda_build.variants
from jinja2 import Environment, FileSystemLoader

from conda_smithy.feedstock_io import (
    set_exe_file,
    write_file,
    remove_file,
    copy_file,
)

conda_forge_content = os.path.abspath(os.path.dirname(__file__))


def package_key(config, used_loop_vars, subdir):
    # get the build string from whatever conda-build makes of the configuration
    build_vars = ''.join([k + str(config[k][0]) for k in sorted(list(used_loop_vars))])
    key = []
    # kind of a special case.  Target platform determines a lot of output behavior, but may not be
    #    explicitly listed in the recipe.
    tp = config.get('target_platform')
    if tp and isinstance(tp, list):
        tp = tp[0]
    if tp and tp != subdir and 'target_platform' not in build_vars:
        build_vars += 'target-' + tp
    if build_vars:
        key.append(build_vars)
    key = "-".join(key)
    return key


def copytree(src, dst, ignore=(), root_dst=None):
    """This emulates shutil.copytree, but does so with our git file tracking, so that the new files
    are added to the repo"""
    if root_dst is None:
        root_dst = dst
    for item in os.listdir(src):
        s = os.path.join(src, item)
        d = os.path.join(dst, item)
        if os.path.relpath(d, root_dst) in ignore:
            continue
        elif os.path.isdir(s):
            if not os.path.exists(d):
                os.makedirs(d)
            copytree(s, d, ignore, root_dst=root_dst)
        else:
            copy_file(s, d)


def break_up_top_level_values(top_level_keys, squished_variants):
    """top-level values make up CI configurations.  We need to break them up
    into individual files."""

    accounted_for_keys = set()

    # handle grouping from zip_keys for everything in conform_dict
    zip_key_groups = []
    if 'zip_keys' in squished_variants:
        zip_key_groups = squished_variants['zip_keys']
        if zip_key_groups and not isinstance(zip_key_groups[0], list):
            zip_key_groups = [zip_key_groups]
    zipped_configs = []
    top_level_dimensions = []
    for key in top_level_keys:
        if key in accounted_for_keys:
            # remove the used variables from the collection of all variables - we have them in the
            #    other collections now
            continue
        if any(key in group for group in zip_key_groups):
            for group in zip_key_groups:
                if key in group:
                    accounted_for_keys.update(set(group))
                    # create a list of dicts that represent the different permutations that are
                    #    zipped together.  Each dict in this list will be a different top-level
                    #    config in its own file
                    zipped_configs.append([{k: [squished_variants[k][idx]] for k in group}
                                           for idx, _ in enumerate(squished_variants[key])])
                    for k in group:
                        del squished_variants[k]
                    break

        else:
            # dimension slice is just this one variable, all other dimensions keep their variability
            top_level_dimensions.append([{key: [val]} for val in squished_variants[key]])
            del squished_variants[key]

    configs = []
    dimensions = []

    # sort values so that the diff doesn't show randomly changing order
    for key, value in squished_variants.items():
        if type(value) in (list, set, tuple):
            squished_variants[key] = sorted(list(value))

    if top_level_dimensions:
        dimensions.extend(top_level_dimensions)
    if zipped_configs:
        dimensions.extend(zipped_configs)
    if squished_variants:
        dimensions.append([squished_variants])
    for permutation in product(*dimensions):
        config = dict()
        for perm in permutation:
            config.update(perm)
        configs.append(config)

    return configs


def _trim_unused_zip_keys(all_used_vars):
    """Remove unused keys in zip_keys sets, so that they don't cause unnecessary missing value
    errors"""
    groups = all_used_vars.get('zip_keys', [])
    if groups and not isinstance(groups[0], list):
        groups = [groups]
    used_groups = []
    for group in groups:
        used_keys_in_group = [k for k in group if k in all_used_vars]
        if len(used_keys_in_group) > 1:
            used_groups.append(used_keys_in_group)
    if used_groups:
        all_used_vars['zip_keys'] = used_groups
    elif 'zip_keys' in all_used_vars:
        del all_used_vars['zip_keys']


def _collapse_subpackage_variants(list_of_metas):
    """Collapse all subpackage node variants into one aggregate collection of used variables

    We get one node per output, but a given recipe can have multiple outputs.  Each output
    can have its own used_vars, and we must unify all of the used variables for all of the
    outputs"""

    # things we consider "top-level" are things that we loop over with CI jobs.  We don't loop over
    #     outputs with CI jobs.
    top_level_loop_vars = set()

    all_used_vars = set()

    for meta in list_of_metas:
        all_used_vars.update(meta.get_used_vars())

    top_level_loop_vars = list_of_metas[0].get_used_loop_vars(force_top_level=True)
    top_level_vars = list_of_metas[0].get_used_vars(force_top_level=True)
    if 'target_platform' in all_used_vars:
        top_level_loop_vars.add('target_platform')

    # this is the initial collection of all variants before we discard any.  "Squishing"
    #     them is necessary because the input form is already broken out into one matrix
    #     configuration per item, and we want a single dict, with each key representing many values
    squished_input_variants = conda_build.variants.list_of_dicts_to_dict_of_lists(
        list_of_metas[0].config.input_variants)

    # Add in some variables that should always be preserved
    all_used_vars.update(set(('zip_keys', 'pin_run_as_build', 'MACOSX_DEPLOYMENT_TARGET')))
    all_used_vars.update(top_level_vars)

    all_used_vars = {key: squished_input_variants[key]
                     for key in all_used_vars if key in squished_input_variants}

    _trim_unused_zip_keys(all_used_vars)

    # to deduplicate potentially zipped keys, we blow out the collection of variables, then
    #     do a set operation, then collapse it again

    all_used_vars = conda_build.variants.dict_of_lists_to_list_of_dicts(
        all_used_vars, extend_keys={'zip_keys', 'pin_run_as_build',
                                    'ignore_version', 'ignore_build_only_deps'})
    all_used_vars = set(conda_build.utils.HashableDict(variant) for variant in all_used_vars)
    all_used_vars = conda_build.variants.list_of_dicts_to_dict_of_lists(list(all_used_vars))

    _trim_unused_zip_keys(all_used_vars)

    return break_up_top_level_values(top_level_loop_vars, all_used_vars), top_level_loop_vars


def dump_subspace_config_files(metas, root_path, output_name):
    """With conda-build 3, it handles the build matrix.  We take what it spits out, and write a
    config.yaml file for each matrix entry that it spits out.  References to a specific file
    replace all of the old environment variables that specified a matrix entry."""

    # identify how to break up the complete set of used variables.  Anything considered
    #     "top-level" should be broken up into a separate CI job.

    configs, top_level_loop_vars = _collapse_subpackage_variants(metas)

    # get rid of the special object notation in the yaml file for objects that we dump
    yaml.add_representer(set, yaml.representer.SafeRepresenter.represent_list)
    yaml.add_representer(tuple, yaml.representer.SafeRepresenter.represent_list)

    config_names = []
    for config in configs:
        config_name = '{}_{}'.format(output_name, package_key(config, top_level_loop_vars,
                                                              metas[0].config.subdir))
        out_folder = os.path.join(root_path, 'ci_support', 'matrix')
        out_path = os.path.join(out_folder, config_name) + '.yaml'
        if not os.path.isdir(out_folder):
            os.makedirs(out_folder)

        with write_file(out_path) as f:
            yaml.dump(config, f, default_flow_style=False)
        config_names.append(config_name)
    return sorted(config_names)


def _get_fast_finish_script(provider_name, forge_config, forge_dir, fast_finish_text):
    get_fast_finish_script = ""
    fast_finish_script = ""
    cfbs_fpath = os.path.join(forge_dir, 'recipe', 'ff_ci_pr_build.py')
    if provider_name == 'appveyor':
        if os.path.exists(cfbs_fpath):
            fast_finish_script = "{recipe_dir}\\ff_ci_pr_build".format(
                recipe_dir=forge_config["recipe_dir"])
        else:
            get_fast_finish_script = '''powershell -Command "(New-Object Net.WebClient).DownloadFile('https://raw.githubusercontent.com/conda-forge/conda-forge-build-setup-feedstock/master/recipe/ff_ci_pr_build.py', 'ff_ci_pr_build.py')"'''  # NOQA
            fast_finish_script += "ff_ci_pr_build"
            fast_finish_text += "del {fast_finish_script}.py"

        fast_finish_text = fast_finish_text.format(
            get_fast_finish_script=get_fast_finish_script,
            fast_finish_script=fast_finish_script,
        )

        fast_finish_text = fast_finish_text.strip()
        fast_finish_text = fast_finish_text.replace("\n", "\n        ")
    else:
        # If the recipe supplies its own conda-forge-build-setup script,
        # we use it instead of the global one.
        if os.path.exists(cfbs_fpath):
            get_fast_finish_script += "cat {recipe_dir}/ff_ci_pr_build.py".format(
                recipe_dir=forge_config["recipe_dir"])
        else:
            get_fast_finish_script += "curl https://raw.githubusercontent.com/conda-forge/conda-forge-build-setup-feedstock/master/recipe/ff_ci_pr_build.py"  # NOQA

        fast_finish_text = fast_finish_text.format(
            get_fast_finish_script=get_fast_finish_script
        )

        fast_finish_text = fast_finish_text.strip()
    return fast_finish_text


def _render_ci_provider(provider_name, jinja_env, forge_config, forge_dir, platform, arch,
                        fast_finish_text, platform_target_path, platform_template_file,
                        platform_specific_setup, keep_noarch=False, extra_platform_files=None):
    metas = conda_build.api.render(os.path.join(forge_dir, 'recipe'),
                                   variant_config_files=forge_config['variant_config_files'],
                                   platform=platform, arch=arch,
                                   permit_undefined_jinja=True, finalize=False,
                                   bypass_env_check=True)
    # render returns some download & reparsing info that we don't care about
    metas = [m for m, _, _ in metas]

    if not keep_noarch:
        to_delete = []
        for idx, meta in enumerate(metas):
            if meta.noarch:
                # do not build noarch, including noarch: python, packages on Travis CI.
                to_delete.append(idx)
        for idx in reversed(to_delete):
            del metas[idx]

    if os.path.isdir(os.path.join(forge_dir, 'ci_support', 'matrix')):
        configs = glob.glob(os.path.join(forge_dir, 'ci_support', 'matrix',
                                         '{}_*'.format(provider_name)))
        for config in configs:
            remove_file(config)

    if not metas or all(m.skip() for m in metas):
        # There are no cases to build (not even a case without any special
        # dependencies), so remove the run_docker_build.sh if it exists.
        forge_config[provider_name]["enabled"] = False

        extra_platform_files = [] if not extra_platform_files else extra_platform_files
        target_fnames = [platform_target_path] + extra_platform_files
        for each_target_fname in target_fnames:
            remove_file(each_target_fname)
    else:
        forge_config[provider_name]["enabled"] = True

        forge_config['configs'] = dump_subspace_config_files(metas, forge_dir, provider_name)

        forge_config['fast_finish'] = _get_fast_finish_script(provider_name,
                                                              forge_dir=forge_dir,
                                                              forge_config=forge_config,
                                                              fast_finish_text=fast_finish_text)

        # If the recipe supplies its own conda-forge-build-setup upload script,
        # we use it instead of the global one.
        upload_fpath = os.path.join(forge_dir, 'recipe',
                                    'upload_or_check_non_existence.py')
        if os.path.exists(upload_fpath):
            forge_config['upload_script'] = (
                "/recipe_root/upload_or_check_non_existence.py"
            )
        else:
            forge_config['upload_script'] = "upload_or_check_non_existence"

        # hook for extending with whatever platform specific junk we need.
        #     Function passed in as argument
        platform_specific_setup(jinja_env=jinja_env, forge_dir=forge_dir, forge_config=forge_config)

        template = jinja_env.get_template(platform_template_file)
        with write_file(platform_target_path) as fh:
            fh.write(template.render(**forge_config))

    # circleci needs a placeholder file of sorts - always write the output, even if no metas
    if provider_name == 'circle':
        template = jinja_env.get_template(platform_template_file)
        with write_file(platform_target_path) as fh:
            fh.write(template.render(**forge_config))
    return forge_config


def _circle_specific_setup(jinja_env, forge_config, forge_dir):
    # If the recipe supplies its own conda-forge-build-setup script,
    # we use it instead of the global one.
    cfbs_fpath = os.path.join(forge_dir, 'recipe', 'run_conda_forge_build_setup_linux')

    build_setup = ""
    if os.path.exists(cfbs_fpath):
        build_setup += textwrap.dedent("""\
            # Overriding global conda-forge-build-setup with local copy.
            source /recipe_root/run_conda_forge_build_setup_linux

        """)
    else:
        build_setup += textwrap.dedent("""\
            source run_conda_forge_build_setup

        """)

    # If there is a "yum_requirements.txt" file in the recipe, we honour it.
    yum_requirements_fpath = os.path.join(forge_dir, 'recipe',
                                          'yum_requirements.txt')
    if os.path.exists(yum_requirements_fpath):
        with open(yum_requirements_fpath) as fh:
            requirements = [line.strip() for line in fh
                            if line.strip() and not line.strip().startswith('#')]
        if not requirements:
            raise ValueError("No yum requirements enabled in the "
                             "yum_requirements.txt, please remove the file "
                             "or add some.")
        build_setup += textwrap.dedent("""\

            # Install the yum requirements defined canonically in the
            # "recipe/yum_requirements.txt" file. After updating that file,
            # run "conda smithy rerender" and this line be updated
            # automatically.
            /usr/bin/sudo -n yum install -y {}


        """.format(' '.join(requirements)))

    forge_config['build_setup'] = build_setup

    # TODO: Conda has a convenience for accessing nested yaml content.
    template = jinja_env.get_template('run_docker_build.tmpl')
    target_fname = os.path.join(forge_dir, 'ci_support', 'run_docker_build.sh')
    with write_file(target_fname) as fh:
        fh.write(template.render(**forge_config))

    template_name = 'fast_finish_ci_pr_build.sh.tmpl'
    template = jinja_env.get_template(template_name)
    target_fname = os.path.join(forge_dir, 'ci_support', 'fast_finish_ci_pr_build.sh')
    with write_file(target_fname) as fh:
        fh.write(template.render(**forge_config))

    # Fix permissions.
    target_fnames = [
        os.path.join(forge_dir, 'ci_support', 'checkout_merge_commit.sh'),
        os.path.join(forge_dir, 'ci_support', 'fast_finish_ci_pr_build.sh'),
        os.path.join(forge_dir, 'ci_support', 'run_docker_build.sh'),
    ]
    for each_target_fname in target_fnames:
        set_exe_file(each_target_fname, True)


def render_circle(jinja_env, forge_config, forge_dir):
    target_path = os.path.join(forge_dir, '.circleci', 'config.yml')
    template_filename = 'circle.yml.tmpl'
    fast_finish_text = textwrap.dedent("""\
            {get_fast_finish_script} | \\
                 python - -v --ci "circle" "${{CIRCLE_PROJECT_USERNAME}}/${{CIRCLE_PROJECT_REPONAME}}" "${{CIRCLE_BUILD_NUM}}" "${{CIRCLE_PR_NUMBER}}"  # NOQA
        """)
    extra_platform_files = [
        os.path.join(forge_dir, 'ci_support', 'checkout_merge_commit.sh'),
        os.path.join(forge_dir, 'ci_support', 'fast_finish_ci_pr_build.sh'),
        os.path.join(forge_dir, 'ci_support', 'run_docker_build.sh'),
        ]

    return _render_ci_provider('circle', jinja_env=jinja_env, forge_config=forge_config,
                               forge_dir=forge_dir, platform='linux', arch='64',
                               fast_finish_text=fast_finish_text, platform_target_path=target_path,
                               platform_template_file=template_filename,
                               platform_specific_setup=_circle_specific_setup, keep_noarch=True,
                               extra_platform_files=extra_platform_files)


def _travis_specific_setup(jinja_env, forge_config, forge_dir):
    build_setup = ""
    # If the recipe supplies its own conda-forge-build-setup script,
    # we use it instead of the global one.
    cfbs_fpath = os.path.join(forge_dir, 'recipe', 'run_conda_forge_build_setup_osx')
    if os.path.exists(cfbs_fpath):
        build_setup += textwrap.dedent("""\
            # Overriding global conda-forge-build-setup with local copy.
            source {recipe_dir}/run_conda_forge_build_setup_osx
        """.format(recipe_dir=forge_config["recipe_dir"]))
    else:
        build_setup += textwrap.dedent("""\
            source run_conda_forge_build_setup
        """)

    build_setup = build_setup.strip()
    build_setup = build_setup.replace("\n", "\n      ")
    forge_config['build_setup'] = build_setup


def render_travis(jinja_env, forge_config, forge_dir):
    target_path = os.path.join(forge_dir, '.travis.yml')
    template_filename = 'travis.yml.tmpl'
    fast_finish_text = textwrap.dedent("""\
            ({get_fast_finish_script} | \\
                python - -v --ci "travis" "${{TRAVIS_REPO_SLUG}}" "${{TRAVIS_BUILD_NUMBER}}" "${{TRAVIS_PULL_REQUEST}}") || exit 1
        """)

    return _render_ci_provider('travis', jinja_env=jinja_env, forge_config=forge_config,
                               forge_dir=forge_dir, platform='osx', arch='64',
                               fast_finish_text=fast_finish_text, platform_target_path=target_path,
                               platform_template_file=template_filename,
                               platform_specific_setup=_travis_specific_setup)


def _appveyor_specific_setup(jinja_env, forge_config, forge_dir):
    build_setup = ""
    # If the recipe supplies its own conda-forge-build-setup script,
    # we use it instead of the global one.
    cfbs_fpath = os.path.join(forge_dir, 'recipe', 'run_conda_forge_build_setup_win.bat')
    if os.path.exists(cfbs_fpath):
        build_setup += textwrap.dedent("""\
            # Overriding global conda-forge-build-setup with local copy.
            {recipe_dir}\\run_conda_forge_build_setup_win
        """.format(recipe_dir=forge_config["recipe_dir"]))
    else:
        build_setup += textwrap.dedent("""\

            run_conda_forge_build_setup
        """)

    build_setup = build_setup.rstrip()
    build_setup = build_setup.replace("\n", "\n    - cmd: ")
    build_setup = build_setup.lstrip()

    forge_config['build_setup'] = build_setup


def render_appveyor(jinja_env, forge_config, forge_dir):
<<<<<<< HEAD
    target_path = os.path.join(forge_dir, 'appveyor.yml')
    fast_finish_text = textwrap.dedent("""\
=======
    meta = forge_config['package']
    full_matrix = []
    for platform, arch in [['win-32', 'x86'], ['win-64', 'x64']]:
        with fudge_subdir(platform, build_config=meta_config(meta)):
            meta.parse_again()
            if meta.noarch:
                # do not build noarch, include noarch: python packages on AppVeyor.
                matrix = []
            else:
                matrix = compute_build_matrix(
                    meta,
                    forge_config.get('matrix'),
                    forge_config.get('channels', {}).get('sources', tuple())
                )

            cases_not_skipped = []
            for case in matrix:
                pkgs, vars = split_case(case)
                with enable_vars(vars):
                    if not ResolvedDistribution(meta, pkgs).skip():
                        cases_not_skipped.append(vars + sorted(pkgs))
            if cases_not_skipped:
                arch_env = MatrixCaseEnvVar('TARGET_ARCH', arch)
                full_matrix.extend([arch_env] + list(case)
                                   for case in cases_not_skipped)
    matrix = sorted(full_matrix, key=sort_without_target_arch)

    target_fname = os.path.join(forge_dir, '.appveyor.yml')

    if not matrix:
        # There are no cases to build (not even a case without any special
        # dependencies), so remove the appveyor.yml if it exists.
        forge_config["appveyor"]["enabled"] = False
        remove_file(target_fname)
    else:
        forge_config["appveyor"]["enabled"] = True
        matrix = prepare_matrix_for_env_vars(matrix)

        # Specify AppVeyor Miniconda location.
        matrix, old_matrix = [], matrix
        for case in old_matrix:
            case = odict(case)

            # Use Python 2.7 as a fallback when no Python version is set.
            case["CONDA_PY"] = case.get("CONDA_PY", "27")

            # Set `root`'s `python` version.
            case["CONDA_INSTALL_LOCN"] = "C:\\\\Miniconda"
            if case.get("CONDA_PY") == "27":
                case["CONDA_INSTALL_LOCN"] += ""
            elif case.get("CONDA_PY") == "35":
                case["CONDA_INSTALL_LOCN"] += "35"
            elif case.get("CONDA_PY") == "36":
                case["CONDA_INSTALL_LOCN"] += "36"

            # Set architecture.
            if case.get("TARGET_ARCH") == "x86":
                case["CONDA_INSTALL_LOCN"] += ""
            if case.get("TARGET_ARCH") == "x64":
                case["CONDA_INSTALL_LOCN"] += "-x64"

            matrix.append(list(case.items()))
        del old_matrix

        forge_config = update_matrix(forge_config, matrix)

        get_fast_finish_script = ""
        fast_finish_script = ""
        fast_finish = textwrap.dedent("""\
>>>>>>> 0a0f1916
            {get_fast_finish_script}
            {fast_finish_script} -v --ci "appveyor" "%APPVEYOR_ACCOUNT_NAME%/%APPVEYOR_PROJECT_SLUG%" "%APPVEYOR_BUILD_NUMBER%" "%APPVEYOR_PULL_REQUEST_NUMBER%"
        """)
    template_filename = 'appveyor.yml.tmpl'

    return _render_ci_provider('appveyor', jinja_env=jinja_env, forge_config=forge_config,
                               forge_dir=forge_dir, platform='win', arch='64',
                               fast_finish_text=fast_finish_text, platform_target_path=target_path,
                               platform_template_file=template_filename,
                               platform_specific_setup=_appveyor_specific_setup)


def render_README(jinja_env, forge_config, forge_dir):
    # we only care about the first metadata object for sake of readme
    meta = conda_build.api.render(os.path.join(forge_dir, 'recipe'),
                                  variant_config_files=forge_config['variant_config_files'],
                                  permit_undefined_jinja=True, finalize=False,
                                  bypass_env_check=True)[0][0]
    template = jinja_env.get_template('README.md.tmpl')
    target_fname = os.path.join(forge_dir, 'README.md')
    forge_config['noarch_python'] = meta.noarch
    forge_config['package'] = meta
    with write_file(target_fname) as fh:
        fh.write(template.render(**forge_config))


def copy_feedstock_content(forge_dir):
    feedstock_content = os.path.join(conda_forge_content,
                                     'feedstock_content')
    copytree(
        feedstock_content,
        forge_dir,
        'README'
    )


def _load_forge_config(forge_dir, variant_config_files):
    config = {'docker': {'executable': 'docker',
                         'image': 'condaforge/linux-anvil',
                         'command': 'bash'},
              'templates': {},
              'travis': {},
              'circle': {},
              'appveyor': {},
              'variant_config_files': variant_config_files,
              'channels': {'sources': ['conda-forge', 'defaults'],
                           'targets': [['conda-forge', 'main']]},
              'github': {'user_or_org': 'conda-forge', 'repo_name': ''},
              'recipe_dir': 'recipe'}

    # An older conda-smithy used to have some files which should no longer exist,
    # remove those now.
    old_files = [
        'disabled_appveyor.yml',
        os.path.join('ci_support', 'upload_or_check_non_existence.py'),
        'circle.yml',
        'appveyor.yml',
    ]
    for old_file in old_files:
        remove_file(os.path.join(forge_dir, old_file))

    forge_yml = os.path.join(forge_dir, "conda-forge.yml")
    if not os.path.exists(forge_yml):
        warnings.warn('No conda-forge.yml found. Assuming default options.')
    else:
        with open(forge_yml, "r") as fh:
            file_config = list(yaml.load_all(fh))[0] or {}
        # The config is just the union of the defaults, and the overriden
        # values.
        for key, value in file_config.items():
            config_item = config.setdefault(key, value)
            # Deal with dicts within dicts.
            if isinstance(value, dict):
                config_item.update(value)
    config['package'] = os.path.basename(forge_dir)
    if not config['github']['repo_name']:
        feedstock_name = os.path.basename(forge_dir)
        if not feedstock_name.endswith("-feedstock"):
            feedstock_name += "-feedstock"
        config['github']['repo_name'] = feedstock_name
    return config


def main(forge_file_directory, variant_config_files):
    forge_dir = os.path.abspath(forge_file_directory)
    config = _load_forge_config(forge_dir, variant_config_files)

    for each_ci in ["travis", "circle", "appveyor"]:
        if config[each_ci].pop("enabled", None):
            warnings.warn(
                "It is not allowed to set the `enabled` parameter for `%s`."
                " All CIs are enabled by default. To disable a CI, please"
                " add `skip: true` to the `build` section of `meta.yaml`"
                " and an appropriate selector so as to disable the build." \
                % each_ci
            )

    tmplt_dir = os.path.join(conda_forge_content, 'templates')
    # Load templates from the feedstock in preference to the smithy's templates.
    env = Environment(extensions=['jinja2.ext.do'],
                      loader=FileSystemLoader([os.path.join(forge_dir, 'templates'),
                                               tmplt_dir]))

    copy_feedstock_content(forge_dir)

    render_circle(env, config, forge_dir)
    render_travis(env, config, forge_dir)
    render_appveyor(env, config, forge_dir)
    render_README(env, config, forge_dir)

    if os.path.isdir(os.path.join(forge_dir, 'ci_support', 'matrix')):
        with write_file(os.path.join(forge_dir, 'ci_support',  'matrix', 'README')) as f:
            f.write("This file is automatically generated by conda-smithy.  To change "
                    "any matrix elements, you should change conda-smithy's input "
                    "conda_build_config.yaml and re-render the recipe, rather than editing "
                    "these files directly.")


if __name__ == '__main__':
    import argparse
    parser = argparse.ArgumentParser(description=('Configure a feedstock given '
                                                  'a conda-forge.yml file.'))
    parser.add_argument('forge_file_directory',
                        help=('the directory containing the conda-forge.yml file '
                              'used to configure the feedstock'))

    args = parser.parse_args()
    main(args.forge_file_directory)<|MERGE_RESOLUTION|>--- conflicted
+++ resolved
@@ -466,80 +466,8 @@
 
 
 def render_appveyor(jinja_env, forge_config, forge_dir):
-<<<<<<< HEAD
-    target_path = os.path.join(forge_dir, 'appveyor.yml')
+    target_path = os.path.join(forge_dir, '.appveyor.yml')
     fast_finish_text = textwrap.dedent("""\
-=======
-    meta = forge_config['package']
-    full_matrix = []
-    for platform, arch in [['win-32', 'x86'], ['win-64', 'x64']]:
-        with fudge_subdir(platform, build_config=meta_config(meta)):
-            meta.parse_again()
-            if meta.noarch:
-                # do not build noarch, include noarch: python packages on AppVeyor.
-                matrix = []
-            else:
-                matrix = compute_build_matrix(
-                    meta,
-                    forge_config.get('matrix'),
-                    forge_config.get('channels', {}).get('sources', tuple())
-                )
-
-            cases_not_skipped = []
-            for case in matrix:
-                pkgs, vars = split_case(case)
-                with enable_vars(vars):
-                    if not ResolvedDistribution(meta, pkgs).skip():
-                        cases_not_skipped.append(vars + sorted(pkgs))
-            if cases_not_skipped:
-                arch_env = MatrixCaseEnvVar('TARGET_ARCH', arch)
-                full_matrix.extend([arch_env] + list(case)
-                                   for case in cases_not_skipped)
-    matrix = sorted(full_matrix, key=sort_without_target_arch)
-
-    target_fname = os.path.join(forge_dir, '.appveyor.yml')
-
-    if not matrix:
-        # There are no cases to build (not even a case without any special
-        # dependencies), so remove the appveyor.yml if it exists.
-        forge_config["appveyor"]["enabled"] = False
-        remove_file(target_fname)
-    else:
-        forge_config["appveyor"]["enabled"] = True
-        matrix = prepare_matrix_for_env_vars(matrix)
-
-        # Specify AppVeyor Miniconda location.
-        matrix, old_matrix = [], matrix
-        for case in old_matrix:
-            case = odict(case)
-
-            # Use Python 2.7 as a fallback when no Python version is set.
-            case["CONDA_PY"] = case.get("CONDA_PY", "27")
-
-            # Set `root`'s `python` version.
-            case["CONDA_INSTALL_LOCN"] = "C:\\\\Miniconda"
-            if case.get("CONDA_PY") == "27":
-                case["CONDA_INSTALL_LOCN"] += ""
-            elif case.get("CONDA_PY") == "35":
-                case["CONDA_INSTALL_LOCN"] += "35"
-            elif case.get("CONDA_PY") == "36":
-                case["CONDA_INSTALL_LOCN"] += "36"
-
-            # Set architecture.
-            if case.get("TARGET_ARCH") == "x86":
-                case["CONDA_INSTALL_LOCN"] += ""
-            if case.get("TARGET_ARCH") == "x64":
-                case["CONDA_INSTALL_LOCN"] += "-x64"
-
-            matrix.append(list(case.items()))
-        del old_matrix
-
-        forge_config = update_matrix(forge_config, matrix)
-
-        get_fast_finish_script = ""
-        fast_finish_script = ""
-        fast_finish = textwrap.dedent("""\
->>>>>>> 0a0f1916
             {get_fast_finish_script}
             {fast_finish_script} -v --ci "appveyor" "%APPVEYOR_ACCOUNT_NAME%/%APPVEYOR_PROJECT_SLUG%" "%APPVEYOR_BUILD_NUMBER%" "%APPVEYOR_PULL_REQUEST_NUMBER%"
         """)
