import copy
import glob
import hashlib
import logging
import os
import re
import subprocess
<<<<<<< HEAD
import sys
=======
import pprint
>>>>>>> e296d0d3
import textwrap
import time
import jsonschema
import yaml
import warnings
from collections import Counter, OrderedDict, namedtuple
from itertools import chain, product
from os import fspath
from pathlib import Path, PurePath
import requests

try:
    from builtins import ExceptionGroup
except ImportError:
    from exceptiongroup import ExceptionGroup

# The `requests` lib uses `simplejson` instead of `json` when available.
# In consequence the same JSON library must be used or the `JSONDecodeError`
# used when catching an exception won't be the same as the one raised
# by `requests`.
try:
    import simplejson as json
except ImportError:
    import json

import conda_build.api
import conda_build.utils
import conda_build.variants
import conda_build.conda_interface
import conda_build.render
from conda.models.match_spec import MatchSpec

from copy import deepcopy

import conda_build.api
import conda_build.conda_interface
import conda_build.render
import conda_build.utils
import conda_build.variants
from conda_build import __version__ as conda_build_version
from jinja2 import Environment, FileSystemLoader

from conda_smithy.feedstock_io import (
    copy_file,
    remove_file,
    remove_file_or_dir,
    set_exe_file,
    write_file,
)
from conda_smithy.validate_schema import (
    validate_json_schema,
    CONDA_FORGE_YAML_DEFAULTS_FILE,
)
from conda_smithy.utils import (
    get_feedstock_about_from_meta,
    get_feedstock_name_from_meta,
)

from . import __version__


conda_forge_content = os.path.abspath(os.path.dirname(__file__))

logger = logging.getLogger(__name__)

# feedstocks listed here are allowed to use GHA on
# conda-forge
# this should solve issues where other CI proviers have too many
# jobs and we need to change something via CI
SERVICE_FEEDSTOCKS = [
    "conda-forge-pinning-feedstock",
    "conda-forge-repodata-patches-feedstock",
    "conda-smithy-feedstock",
]
if "CONDA_SMITHY_SERVICE_FEEDSTOCKS" in os.environ:
    SERVICE_FEEDSTOCKS += os.environ["CONDA_SMITHY_SERVICE_FEEDSTOCKS"].split(
        ","
    )

# Cache lifetime in seconds, default 15min
CONDA_FORGE_PINNING_LIFETIME = int(
    os.environ.get("CONDA_FORGE_PINNING_LIFETIME", 15 * 60)
)


def package_key(config, used_loop_vars, subdir):
    # get the build string from whatever conda-build makes of the configuration
    key = "".join(
        [
            k + str(config[k][0])
            for k in sorted(list(used_loop_vars))
            if k != "target_platform"
        ]
    )
    return key.replace("*", "_").replace(" ", "_")


def _ignore_match(ignore, rel):
    """Return true if rel or any of it's PurePath().parents are in ignore

    i.e. putting .github in skip_render will prevent rendering of anything
    named .github in the toplevel of the feedstock and anything below that as well
    """
    srch = {rel}
    srch.update(map(fspath, PurePath(rel).parents))
    logger.debug(f"srch:{srch}")
    logger.debug(f"ignore:{ignore}")
    if srch.intersection(ignore):
        logger.info(f"{rel} rendering is skipped")
        return True
    else:
        return False


def copytree(src, dst, ignore=(), root_dst=None):
    """This emulates shutil.copytree, but does so with our git file tracking, so that the new files
    are added to the repo"""
    if root_dst is None:
        root_dst = dst
    for item in os.listdir(src):
        s = os.path.join(src, item)
        d = os.path.join(dst, item)
        rel = os.path.relpath(d, root_dst)
        if _ignore_match(ignore, rel):
            continue
        elif os.path.isdir(s):
            if not os.path.exists(d):
                os.makedirs(d)
            copytree(s, d, ignore, root_dst=root_dst)
        else:
            copy_file(s, d)


def merge_list_of_dicts(list_of_dicts):
    squished_dict = OrderedDict()
    for idict in list_of_dicts:
        for key, val in idict.items():
            if key not in squished_dict:
                squished_dict[key] = []
            squished_dict[key].extend(val)
    return squished_dict


def argsort(seq):
    return sorted(range(len(seq)), key=seq.__getitem__)


def sort_config(config, zip_key_groups):
    groups = copy.deepcopy(zip_key_groups)
    for i, group in enumerate(groups):
        groups[i] = [pkg for pkg in group if pkg in config.keys()]
    groups = [group for group in groups if group]

    sorting_order = {}
    for group in groups:
        if not group:
            continue
        list_of_values = []
        for idx in range(len(config[group[0]])):
            values = []
            for key in group:
                values.append(config[key][idx])
            list_of_values.append(tuple(values))

        order = argsort(list_of_values)
        for key in group:
            sorting_order[key] = order

    for key, value in config.items():
        if isinstance(value, (list, set, tuple)):
            val = list(value)
            if key in sorting_order:
                config[key] = [val[i] for i in sorting_order[key]]
            else:
                config[key] = sorted(val)
        if key == "pin_run_as_build":
            p = OrderedDict()
            for pkg in sorted(list(value.keys())):
                pkg_pins = value[pkg]
                d = OrderedDict()
                for pin in list(reversed(sorted(pkg_pins.keys()))):
                    d[pin] = pkg_pins[pin]
                p[pkg] = d
            config[key] = p


def break_up_top_level_values(top_level_keys, squished_variants):
    """top-level values make up CI configurations.  We need to break them up
    into individual files."""

    accounted_for_keys = set()

    # handle grouping from zip_keys for everything in conform_dict
    zip_key_groups = []
    if "zip_keys" in squished_variants:
        zip_key_groups = squished_variants["zip_keys"]
        if zip_key_groups and not isinstance(zip_key_groups[0], list):
            zip_key_groups = [zip_key_groups]
    zipped_configs = []
    top_level_dimensions = []
    for key in top_level_keys:
        if key in accounted_for_keys:
            # remove the used variables from the collection of all variables - we have them in the
            #    other collections now
            continue
        if any(key in group for group in zip_key_groups):
            for group in zip_key_groups:
                if key in group:
                    accounted_for_keys.update(set(group))
                    # create a list of dicts that represent the different permutations that are
                    #    zipped together.  Each dict in this list will be a different top-level
                    #    config in its own file

                    zipped_config = []
                    top_level_config_dict = OrderedDict()
                    for idx, variant_key in enumerate(squished_variants[key]):
                        top_level_config = []
                        for k in group:
                            if k in top_level_keys:
                                top_level_config.append(
                                    squished_variants[k][idx]
                                )
                        top_level_config = tuple(top_level_config)
                        if top_level_config not in top_level_config_dict:
                            top_level_config_dict[top_level_config] = []
                        top_level_config_dict[top_level_config].append(
                            {k: [squished_variants[k][idx]] for k in group}
                        )
                    # merge dicts with the same `key` if `key` is repeated in the group.
                    for _, variant_key_val in top_level_config_dict.items():
                        squished_dict = merge_list_of_dicts(variant_key_val)
                        zipped_config.append(squished_dict)
                    zipped_configs.append(zipped_config)
                    for k in group:
                        del squished_variants[k]
                    break

        else:
            # dimension slice is just this one variable, all other dimensions keep their variability
            top_level_dimensions.append(
                [{key: [val]} for val in squished_variants[key]]
            )
            del squished_variants[key]

    configs = []
    dimensions = []

    # sort values so that the diff doesn't show randomly changing order

    if "zip_keys" in squished_variants:
        zip_key_groups = squished_variants["zip_keys"]

    sort_config(squished_variants, zip_key_groups)

    for zipped_config in zipped_configs:
        for config in zipped_config:
            sort_config(config, zip_key_groups)

    if top_level_dimensions:
        dimensions.extend(top_level_dimensions)
    if zipped_configs:
        dimensions.extend(zipped_configs)
    if squished_variants:
        dimensions.append([squished_variants])
    for permutation in product(*dimensions):
        config = dict()
        for perm in permutation:
            config.update(perm)
        configs.append(config)

    return configs


def _package_var_name(pkg):
    return pkg.replace("-", "_")


def _trim_unused_zip_keys(all_used_vars):
    """Remove unused keys in zip_keys sets, so that they don't cause unnecessary missing value
    errors"""
    groups = all_used_vars.get("zip_keys", [])
    if groups and not any(isinstance(groups[0], obj) for obj in (list, tuple)):
        groups = [groups]
    used_groups = []
    for group in groups:
        used_keys_in_group = [k for k in group if k in all_used_vars]
        if len(used_keys_in_group) > 1:
            used_groups.append(used_keys_in_group)
    if used_groups:
        all_used_vars["zip_keys"] = used_groups
    elif "zip_keys" in all_used_vars:
        del all_used_vars["zip_keys"]


def _trim_unused_pin_run_as_build(all_used_vars):
    """Remove unused keys in pin_run_as_build sets"""
    pkgs = all_used_vars.get("pin_run_as_build", {})
    used_pkgs = {}
    if pkgs:
        for key in pkgs.keys():
            if _package_var_name(key) in all_used_vars:
                used_pkgs[key] = pkgs[key]
    if used_pkgs:
        all_used_vars["pin_run_as_build"] = used_pkgs
    elif "pin_run_as_build" in all_used_vars:
        del all_used_vars["pin_run_as_build"]


def _get_used_key_values_by_input_order(
    squished_input_variants,
    squished_used_variants,
    all_used_vars,
):
    used_key_values = {
        key: squished_input_variants[key]
        for key in all_used_vars
        if key in squished_input_variants
    }
    logger.debug(
        "initial used_key_values {}".format(pprint.pformat(used_key_values))
    )

    # we want remove any used key values not in used variants and make sure they follow the
    #   input order
    # zipped keys are a special case since they are ordered by the list of tuple of zipped
    #   key values
    # so we do the zipped keys first and then do the rest
    zipped_tuples = {}
    zipped_keys = set()
    for keyset in squished_input_variants["zip_keys"]:
        zipped_tuples[tuple(keyset)] = list(
            zip(*[squished_input_variants[k] for k in keyset])
        )
        zipped_keys |= set(keyset)
    logger.debug("zipped_keys {}".format(pprint.pformat(zipped_keys)))
    logger.debug("zipped_tuples {}".format(pprint.pformat(zipped_tuples)))

    for keyset, tuples in zipped_tuples.items():
        # for each set of zipped keys from squished_input_variants,
        # we trim them down to what is in squished_used_variants
        used_keyset = []
        used_keyset_inds = []
        for k in keyset:
            if k in squished_used_variants:
                used_keyset.append(k)
                used_keyset_inds.append(keyset.index(k))
        used_keyset = tuple(used_keyset)
        used_keyset_inds = tuple(used_keyset_inds)

        # if we find nothing, keep going
        if not used_keyset:
            continue

        # this trims the zipped tuples down to the used keys
        used_tuples = tuple(
            [
                tuple(
                    [
                        tup[used_keyset_ind]
                        for used_keyset_ind in used_keyset_inds
                    ]
                )
                for tup in tuples
            ]
        )
        logger.debug("used_keyset {}".format(pprint.pformat(used_keyset)))
        logger.debug(
            "used_keyset_inds {}".format(pprint.pformat(used_keyset_inds))
        )
        logger.debug("used_tuples {}".format(pprint.pformat(used_tuples)))

        # this is the set of tuples that we want to keep, but need to be reordered
        used_tuples_to_be_reordered = set(
            list(zip(*[squished_used_variants[k] for k in used_keyset]))
        )
        logger.debug(
            "used_tuples_to_be_reordered {}".format(
                pprint.pformat(used_tuples_to_be_reordered)
            )
        )

        # we double check the logic above by looking to ensure everything in
        #   the squished_used_variants
        # is in the squished_input_variants
        used_tuples_set = set(used_tuples)
        logger.debug(
            "are all used tuples in input tuples? %s",
            all(
                used_tuple in used_tuples_set
                for used_tuple in used_tuples_to_be_reordered
            ),
        )

        # now we do the final rdering
        final_used_tuples = tuple(
            [tup for tup in used_tuples if tup in used_tuples_to_be_reordered]
        )
        logger.debug(
            "final_used_tuples {}".format(pprint.pformat(final_used_tuples))
        )

        # now we reconstruct the list of values per key and replace in used_key_values
        # we keep only keys in all_used_vars
        for i, k in enumerate(used_keyset):
            if k in all_used_vars:
                used_key_values[k] = [tup[i] for tup in final_used_tuples]

    # finally, we handle the rest of the keys that are not zipped
    for k, v in squished_used_variants.items():
        if k in all_used_vars and k not in zipped_keys:
            used_key_values[k] = v

    logger.debug(
        "post input reorder used_key_values {}".format(
            pprint.pformat(used_key_values)
        )
    )

    return used_key_values


def _collapse_subpackage_variants(
    list_of_metas, root_path, platform, arch, forge_config
):
    """Collapse all subpackage node variants into one aggregate collection of used variables

    We get one node per output, but a given recipe can have multiple outputs.  Each output
    can have its own used_vars, and we must unify all of the used variables for all of the
    outputs"""

    # things we consider "top-level" are things that we loop over with CI jobs.  We don't loop over
    #     outputs with CI jobs.
    top_level_loop_vars = set()

    all_used_vars = set()
    all_variants = set()

    is_noarch = True

    for meta in list_of_metas:
        all_used_vars.update(meta.get_used_vars())
        # this is a hack to work around the fact that we specify mpi variants
        # via an `mpi` variable in the CBC but we do not parse our recipes
        # twice to ensure the pins given by the variant also show up in the
        # smithy CI support scripts
        # future MPI variants have to be added here
        if "mpi" in all_used_vars:
            all_used_vars.update(
                ["mpich", "openmpi", "msmpi", "mpi_serial", "impi"]
            )
        all_variants.update(
            conda_build.utils.HashableDict(v) for v in meta.config.variants
        )

        all_variants.add(conda_build.utils.HashableDict(meta.config.variant))

        if not meta.noarch:
            is_noarch = False

    top_level_loop_vars = list_of_metas[0].get_used_loop_vars(
        force_top_level=True
    )
    top_level_vars = list_of_metas[0].get_used_vars(force_top_level=True)
    if "target_platform" in all_used_vars:
        top_level_loop_vars.add("target_platform")

    logger.debug(
        "initial all_used_vars {}".format(pprint.pformat(all_used_vars))
    )

    # this is the initial collection of all variants before we discard any.  "Squishing"
    #     them is necessary because the input form is already broken out into one matrix
    #     configuration per item, and we want a single dict, with each key representing many values
    squished_input_variants = (
        conda_build.variants.list_of_dicts_to_dict_of_lists(
            list_of_metas[0].config.input_variants
        )
    )
    squished_used_variants = (
        conda_build.variants.list_of_dicts_to_dict_of_lists(list(all_variants))
    )
    logger.debug(
        "squished_input_variants {}".format(
            pprint.pformat(squished_input_variants)
        )
    )
    logger.debug(
        "squished_used_variants {}".format(
            pprint.pformat(squished_used_variants)
        )
    )

    # these are variables that only occur in the top level, and thus won't show up as loops in the
    #     above collection of all variants.  We need to transfer them from the input_variants.
    preserve_top_level_loops = set(top_level_loop_vars) - set(all_used_vars)
    logger.debug(
        "preserve_top_level_loops {}".format(preserve_top_level_loops)
    )

    # Add in some variables that should always be preserved
    always_keep_keys = {
        "zip_keys",
        "pin_run_as_build",
        "MACOSX_DEPLOYMENT_TARGET",
        "MACOSX_SDK_VERSION",
        "macos_min_version",
        "macos_machine",
        "channel_sources",
        "channel_targets",
        "docker_image",
        "build_number_decrement",
        # The following keys are required for some of our aarch64 builds
        # Added in https://github.com/conda-forge/conda-forge-pinning-feedstock/pull/180
        "cdt_arch",
        "cdt_name",
        "BUILD",
    }

    if not is_noarch:
        always_keep_keys.add("target_platform")

    if forge_config["github_actions"]["self_hosted"]:
        always_keep_keys.add("github_actions_labels")

    all_used_vars.update(always_keep_keys)
    all_used_vars.update(top_level_vars)

    logger.debug(
        "final all_used_vars {}".format(pprint.pformat(all_used_vars))
    )
    logger.debug("top_level_vars {}".format(pprint.pformat(top_level_vars)))
    logger.debug(
        "top_level_loop_vars {}".format(pprint.pformat(top_level_loop_vars))
    )

    used_key_values = _get_used_key_values_by_input_order(
        squished_input_variants,
        squished_used_variants,
        all_used_vars,
    )

    for k in preserve_top_level_loops:
        used_key_values[k] = squished_input_variants[k]

    _trim_unused_zip_keys(used_key_values)
    _trim_unused_pin_run_as_build(used_key_values)

    # to deduplicate potentially zipped keys, we blow out the collection of variables, then
    #     do a set operation, then collapse it again

    used_key_values = conda_build.variants.dict_of_lists_to_list_of_dicts(
        used_key_values
    )
    used_key_values = {
        conda_build.utils.HashableDict(variant) for variant in used_key_values
    }
    used_key_values = conda_build.variants.list_of_dicts_to_dict_of_lists(
        list(used_key_values)
    )

    _trim_unused_zip_keys(used_key_values)
    _trim_unused_pin_run_as_build(used_key_values)

    logger.debug(
        "final used_key_values {}".format(pprint.pformat(used_key_values))
    )

    return (
        break_up_top_level_values(top_level_loop_vars, used_key_values),
        top_level_loop_vars,
    )


def _yaml_represent_ordereddict(yaml_representer, data):
    # represent_dict processes dict-likes with a .sort() method or plain iterables of key-value
    #     pairs. Only for the latter it never sorts and retains the order of the OrderedDict.
    return yaml.representer.SafeRepresenter.represent_dict(
        yaml_representer, data.items()
    )


def _santize_remote_ci_setup(remote_ci_setup):
    remote_ci_setup_ = conda_build.utils.ensure_list(remote_ci_setup)
    remote_ci_setup = []
    for package in remote_ci_setup_:
        if package.startswith(("'", '"')):
            pass
        elif ("<" in package) or (">" in package) or ("|" in package):
            package = '"' + package + '"'
        remote_ci_setup.append(package)
    return remote_ci_setup


def finalize_config(config, platform, arch, forge_config):
    """For configs without essential parameters like docker_image
    add fallback value.
    """
    build_platform = forge_config["build_platform"][f"{platform}_{arch}"]
    if build_platform.startswith("linux"):
        if "docker_image" in config:
            config["docker_image"] = [config["docker_image"][0]]
        else:
            config["docker_image"] = [forge_config["docker"]["fallback_image"]]

        if "zip_keys" in config:
            for ziplist in config["zip_keys"]:
                if "docker_image" in ziplist:
                    for key in ziplist:
                        if key != "docker_image":
                            config[key] = [config[key][0]]

    return config


def dump_subspace_config_files(
    metas, root_path, platform, arch, upload, forge_config
):
    """With conda-build 3, it handles the build matrix.  We take what it spits out, and write a
    config.yaml file for each matrix entry that it spits out.  References to a specific file
    replace all of the old environment variables that specified a matrix entry.
    """

    # identify how to break up the complete set of used variables.  Anything considered
    #     "top-level" should be broken up into a separate CI job.

    configs, top_level_loop_vars = _collapse_subpackage_variants(
        metas,
        root_path,
        platform,
        arch,
        forge_config,
    )
    logger.debug(
        "collapsed subspace config files: {}".format(pprint.pformat(configs))
    )

    # get rid of the special object notation in the yaml file for objects that we dump
    yaml.add_representer(set, yaml.representer.SafeRepresenter.represent_list)
    yaml.add_representer(
        tuple, yaml.representer.SafeRepresenter.represent_list
    )
    yaml.add_representer(OrderedDict, _yaml_represent_ordereddict)

    platform_arch = "{}-{}".format(platform, arch)

    result = []
    for config in configs:
        config_name = "{}_{}".format(
            f"{platform}_{arch}",
            package_key(config, top_level_loop_vars, metas[0].config.subdir),
        )
        short_config_name = config_name
        if len(short_config_name) >= 49:
            h = hashlib.sha256(config_name.encode("utf-8")).hexdigest()[:10]
            short_config_name = config_name[:35] + "_h" + h
        if len("conda-forge-build-done-" + config_name) >= 250:
            # Shorten file name length to avoid hitting maximum filename limits.
            config_name = short_config_name

        out_folder = os.path.join(root_path, ".ci_support")
        out_path = os.path.join(out_folder, config_name) + ".yaml"
        if not os.path.isdir(out_folder):
            os.makedirs(out_folder)

        config = finalize_config(config, platform, arch, forge_config)
        logger.debug(
            "finalized config file: {}".format(pprint.pformat(config))
        )

        with write_file(out_path) as f:
            yaml.dump(config, f, default_flow_style=False)

        target_platform = config.get("target_platform", [platform_arch])[0]
        result.append(
            {
                "config_name": config_name,
                "platform": target_platform,
                "upload": upload,
                "config": config,
                "short_config_name": short_config_name,
                "build_platform": forge_config["build_platform"][
                    f"{platform}_{arch}"
                ].replace("_", "-"),
            }
        )
    return sorted(result, key=lambda x: x["config_name"])


def _get_fast_finish_script(
    provider_name, forge_config, forge_dir, fast_finish_text
):
    get_fast_finish_script = ""
    fast_finish_script = ""
    tooling_branch = forge_config["github"]["tooling_branch_name"]

    cfbs_fpath = os.path.join(
        forge_dir, forge_config["recipe_dir"], "ff_ci_pr_build.py"
    )
    if provider_name == "appveyor":
        if os.path.exists(cfbs_fpath):
            fast_finish_script = "{recipe_dir}\\ff_ci_pr_build".format(
                recipe_dir=forge_config["recipe_dir"]
            )
        else:
            get_fast_finish_script = '''powershell -Command "(New-Object Net.WebClient).DownloadFile('https://raw.githubusercontent.com/conda-forge/conda-forge-ci-setup-feedstock/{branch}/recipe/conda_forge_ci_setup/ff_ci_pr_build.py', 'ff_ci_pr_build.py')"'''  # NOQA
            fast_finish_script += "ff_ci_pr_build"
            fast_finish_text += "del {fast_finish_script}.py"

        fast_finish_text = fast_finish_text.format(
            get_fast_finish_script=get_fast_finish_script.format(
                branch=tooling_branch
            ),
            fast_finish_script=fast_finish_script,
        )

        fast_finish_text = fast_finish_text.strip()
        fast_finish_text = fast_finish_text.replace("\n", "\n        ")
    else:
        # If the recipe supplies its own ff_ci_pr_build.py script,
        # we use it instead of the global one.
        if os.path.exists(cfbs_fpath):
            get_fast_finish_script += (
                "cat {recipe_dir}/ff_ci_pr_build.py".format(
                    recipe_dir=forge_config["recipe_dir"]
                )
            )
        else:
            get_fast_finish_script += "curl https://raw.githubusercontent.com/conda-forge/conda-forge-ci-setup-feedstock/{branch}/recipe/conda_forge_ci_setup/ff_ci_pr_build.py"  # NOQA

        fast_finish_text = fast_finish_text.format(
            get_fast_finish_script=get_fast_finish_script.format(
                branch=tooling_branch
            )
        )

        fast_finish_text = fast_finish_text.strip()
    return fast_finish_text


def migrate_combined_spec(combined_spec, forge_dir, config, forge_config):
    """CFEP-9 variant migrations

    Apply the list of migrations configurations to the build (in the correct sequence)
    This will be used to change the variant within the list of MetaData instances,
    and return the migrated variants.

    This has to happend before the final variant files are computed.

    The method for application is determined by the variant algebra as defined by CFEP-9

    """
    combined_spec = combined_spec.copy()
    if "migration_fns" not in forge_config:
        migrations = set_migration_fns(forge_dir, forge_config)
    migrations = forge_config["migration_fns"]

    from .variant_algebra import parse_variant, variant_add

    migration_variants = [
        (fn, parse_variant(open(fn, "r").read(), config=config))
        for fn in migrations
    ]

    migration_variants.sort(key=lambda fn_v: (fn_v[1]["migrator_ts"], fn_v[0]))
    if len(migration_variants):
        logger.info(
            f"Applying migrations: {','.join(k for k, v in migration_variants)}"
        )

    for migrator_file, migration in migration_variants:
        if "migrator_ts" in migration:
            del migration["migrator_ts"]
        if len(migration):
            combined_spec = variant_add(combined_spec, migration)
    return combined_spec


def _render_ci_provider(
    provider_name,
    jinja_env,
    forge_config,
    forge_dir,
    platforms,
    archs,
    fast_finish_text,
    platform_target_path,
    platform_template_file,
    platform_specific_setup,
    keep_noarchs=None,
    extra_platform_files={},
    upload_packages=[],
    return_metadata=False,
):
    if keep_noarchs is None:
        keep_noarchs = [False] * len(platforms)

    metas_list_of_lists = []
    enable_platform = [False] * len(platforms)
    for i, (platform, arch, keep_noarch) in enumerate(
        zip(platforms, archs, keep_noarchs)
    ):
        os.environ["CONFIG_VERSION"] = forge_config["config_version"]
        os.environ["BUILD_PLATFORM"] = forge_config["build_platform"][
            f"{platform}_{arch}"
        ].replace("_", "-")

        # set the environment variable for OS version
        if platform == "linux":
            ver = forge_config["os_version"][f"{platform}_{arch}"]
            if ver:
                os.environ["DEFAULT_LINUX_VERSION"] = ver

        # detect if `compiler('cuda')` is used in meta.yaml,
        # and set appropriate environment variable
        with open(
            os.path.join(forge_dir, forge_config["recipe_dir"], "meta.yaml")
        ) as f:
            meta_lines = f.readlines()
        # looking for `compiler('cuda')` with both quote variants;
        # do not match if there is a `#` somewhere before on the line
        pat = re.compile(r"^[^\#]*compiler\((\"cuda\"|\'cuda\')\).*")
        for ml in meta_lines:
            if pat.match(ml):
                os.environ["CF_CUDA_ENABLED"] = "True"

        config = conda_build.config.get_or_merge_config(
            None,
            exclusive_config_file=forge_config["exclusive_config_file"],
            platform=platform,
            arch=arch,
        )

        # Get the combined variants from normal variant locations prior to running migrations
        (
            combined_variant_spec,
            _,
        ) = conda_build.variants.get_package_combined_spec(
            os.path.join(forge_dir, forge_config["recipe_dir"]), config=config
        )

        migrated_combined_variant_spec = migrate_combined_spec(
            combined_variant_spec,
            forge_dir,
            config,
            forge_config,
        )
        for channel_target in migrated_combined_variant_spec.get(
            "channel_targets", []
        ):
            if (
                channel_target.startswith("conda-forge ")
                and provider_name == "github_actions"
                and not forge_config["github_actions"]["self_hosted"]
            ):
                raise RuntimeError(
                    "Using github_actions as the CI provider inside "
                    "conda-forge github org is not allowed in order "
                    "to avoid a denial of service for other infrastructure."
                )

            # we skip travis builds for anything but aarch64, ppc64le and s390x
            # due to their current open-source policies around usage
            if (
                channel_target.startswith("conda-forge ")
                and provider_name == "travis"
                and (
                    platform != "linux"
                    or arch not in ["aarch64", "ppc64le", "s390x"]
                )
            ):
                raise RuntimeError(
                    "Travis CI can only be used for 'linux_aarch64', "
                    "'linux_ppc64le' or 'linux_s390x' native builds"
                    ", not '%s_%s', to avoid using open-source build minutes!"
                    % (platform, arch)
                )

        # AFAIK there is no way to get conda build to ignore the CBC yaml
        # in the recipe. This one can mess up migrators applied with local
        # CBC yaml files where variants in the migrators are not in the CBC.
        # Thus we move it out of the way.
        # TODO: upstream this as a flag in conda-build
        try:
            _recipe_cbc = os.path.join(
                forge_dir,
                forge_config["recipe_dir"],
                "conda_build_config.yaml",
            )
            if os.path.exists(_recipe_cbc):
                os.rename(_recipe_cbc, _recipe_cbc + ".conda.smithy.bak")

            channel_sources = migrated_combined_variant_spec.get(
                "channel_sources", [""]
            )[0].split(",")
            metas = conda_build.api.render(
                os.path.join(forge_dir, forge_config["recipe_dir"]),
                platform=platform,
                arch=arch,
                ignore_system_variants=True,
                variants=migrated_combined_variant_spec,
                permit_undefined_jinja=True,
                finalize=False,
                bypass_env_check=True,
                channel_urls=channel_sources,
            )
        finally:
            if os.path.exists(_recipe_cbc + ".conda.smithy.bak"):
                os.rename(_recipe_cbc + ".conda.smithy.bak", _recipe_cbc)

        # render returns some download & reparsing info that we don't care about
        metas = [m for m, _, _ in metas]

        if not keep_noarch:
            to_delete = []
            for idx, meta in enumerate(metas):
                if meta.noarch:
                    # do not build noarch, including noarch: python, packages on Travis CI.
                    to_delete.append(idx)
            for idx in reversed(to_delete):
                del metas[idx]

        for meta in metas:
            if not meta.skip():
                enable_platform[i] = True
        metas_list_of_lists.append(metas)

    if not any(enable_platform):
        # There are no cases to build (not even a case without any special
        # dependencies), so remove the run_docker_build.sh if it exists.
        forge_config[provider_name]["enabled"] = False

        target_fnames = [platform_target_path]
        if extra_platform_files:
            for val in extra_platform_files.values():
                target_fnames.extend(val)
        for each_target_fname in target_fnames:
            remove_file(each_target_fname)
    else:
        forge_config[provider_name]["enabled"] = True
        fancy_name = {
            "linux_64": "Linux",
            "osx_64": "OSX",
            "win_64": "Windows",
            "linux_aarch64": "Arm64",
            "linux_ppc64le": "PowerPC64",
        }
        fancy_platforms = []
        unfancy_platforms = set()

        configs = []
        for metas, platform, arch, enable, upload in zip(
            metas_list_of_lists,
            platforms,
            archs,
            enable_platform,
            upload_packages,
        ):
            if enable:
                configs.extend(
                    dump_subspace_config_files(
                        metas, forge_dir, platform, arch, upload, forge_config
                    )
                )

                plat_arch = f"{platform}_{arch}"
                forge_config[plat_arch]["enabled"] = True
                fancy_platforms.append(fancy_name.get(plat_arch, plat_arch))
                unfancy_platforms.add(plat_arch)
            elif platform in extra_platform_files:
                for each_target_fname in extra_platform_files[platform]:
                    remove_file(each_target_fname)

        for key in extra_platform_files.keys():
            if key != "common" and key not in platforms:
                for each_target_fname in extra_platform_files[key]:
                    remove_file(each_target_fname)

        forge_config[provider_name]["platforms"] = ",".join(fancy_platforms)
        forge_config[provider_name]["all_platforms"] = list(unfancy_platforms)

        # Copy the config now. Changes below shouldn't persist across CI.
        forge_config = deepcopy(forge_config)

        forge_config["configs"] = configs

        forge_config["fast_finish"] = _get_fast_finish_script(
            provider_name,
            forge_dir=forge_dir,
            forge_config=forge_config,
            fast_finish_text=fast_finish_text,
        )

        # If the recipe has its own conda_forge_ci_setup package, then
        # install that
        if os.path.exists(
            os.path.join(
                forge_dir,
                forge_config["recipe_dir"],
                "conda_forge_ci_setup",
                "__init__.py",
            )
        ) and os.path.exists(
            os.path.join(
                forge_dir,
                forge_config["recipe_dir"],
                "setup.py",
            )
        ):
            forge_config["local_ci_setup"] = True
        else:
            forge_config["local_ci_setup"] = False

        # hook for extending with whatever platform specific junk we need.
        #     Function passed in as argument
        build_platforms = OrderedDict()
        for platform, arch, enable in zip(platforms, archs, enable_platform):
            if enable:
                build_platform = forge_config["build_platform"][
                    f"{platform}_{arch}"
                ].split("_")[0]
                build_platforms[build_platform] = True

        for platform in build_platforms.keys():
            platform_specific_setup(
                jinja_env=jinja_env,
                forge_dir=forge_dir,
                forge_config=forge_config,
                platform=platform,
            )

        template = jinja_env.get_template(platform_template_file)
        with write_file(platform_target_path) as fh:
            fh.write(template.render(**forge_config))

    # circleci needs a placeholder file of sorts - always write the output, even if no metas
    if provider_name == "circle":
        template = jinja_env.get_template(platform_template_file)
        with write_file(platform_target_path) as fh:
            fh.write(template.render(**forge_config))
    # TODO: azure-pipelines might need the same as circle
    if return_metadata:
        return dict(
            forge_config=forge_config,
            metas_list_of_lists=metas_list_of_lists,
            platforms=platforms,
            archs=archs,
            enable_platform=enable_platform,
            provider_name=provider_name,
        )
    else:
        return forge_config


def _get_build_setup_line(forge_dir, platform, forge_config):
    # If the recipe supplies its own run_conda_forge_build_setup script_linux,
    # we use it instead of the global one.
    if platform == "linux":
        cfbs_fpath = os.path.join(
            forge_dir,
            forge_config["recipe_dir"],
            "run_conda_forge_build_setup_linux",
        )
    elif platform == "win":
        cfbs_fpath = os.path.join(
            forge_dir,
            forge_config["recipe_dir"],
            "run_conda_forge_build_setup_win.bat",
        )
    else:
        cfbs_fpath = os.path.join(
            forge_dir,
            forge_config["recipe_dir"],
            "run_conda_forge_build_setup_osx",
        )

    build_setup = ""
    if os.path.exists(cfbs_fpath):
        if platform == "linux":
            build_setup += textwrap.dedent(
                """\
                # Overriding global run_conda_forge_build_setup_linux with local copy.
                source ${RECIPE_ROOT}/run_conda_forge_build_setup_linux

            """
            )
        elif platform == "win":
            build_setup += textwrap.dedent(
                """\
                :: Overriding global run_conda_forge_build_setup_win with local copy.
                CALL {recipe_dir}\\run_conda_forge_build_setup_win
            """.format(
                    recipe_dir=forge_config["recipe_dir"]
                )
            )
        else:
            build_setup += textwrap.dedent(
                """\
                # Overriding global run_conda_forge_build_setup_osx with local copy.
                source {recipe_dir}/run_conda_forge_build_setup_osx
            """.format(
                    recipe_dir=forge_config["recipe_dir"]
                )
            )
    else:
        if platform == "win":
            build_setup += textwrap.dedent(
                """\
                CALL run_conda_forge_build_setup

            """
            )
        else:
            build_setup += textwrap.dedent(
                """\
            source run_conda_forge_build_setup

            """
            )
    return build_setup


def _circle_specific_setup(jinja_env, forge_config, forge_dir, platform):
    if platform == "linux":
        yum_build_setup = generate_yum_requirements(forge_config, forge_dir)
        if yum_build_setup:
            forge_config["yum_build_setup"] = yum_build_setup

    forge_config["build_setup"] = _get_build_setup_line(
        forge_dir, platform, forge_config
    )

    template_files = [".circleci/fast_finish_ci_pr_build.sh"]

    if platform == "linux":
        template_files.append(".scripts/run_docker_build.sh")
        template_files.append(".scripts/build_steps.sh")
    else:
        template_files.append(".scripts/run_osx_build.sh")

    _render_template_exe_files(
        forge_config=forge_config,
        jinja_env=jinja_env,
        template_files=template_files,
        forge_dir=forge_dir,
    )

    # Fix permission of other shell files.
    target_fnames = [
        os.path.join(forge_dir, ".circleci", "checkout_merge_commit.sh")
    ]
    for target_fname in target_fnames:
        set_exe_file(target_fname, True)


def generate_yum_requirements(forge_config, forge_dir):
    # If there is a "yum_requirements.txt" file in the recipe, we honour it.
    yum_requirements_fpath = os.path.join(
        forge_dir, forge_config["recipe_dir"], "yum_requirements.txt"
    )
    yum_build_setup = ""
    if os.path.exists(yum_requirements_fpath):
        with open(yum_requirements_fpath) as fh:
            requirements = [
                line.strip()
                for line in fh
                if line.strip() and not line.strip().startswith("#")
            ]
        if not requirements:
            raise ValueError(
                "No yum requirements enabled in the "
                "yum_requirements.txt, please remove the file "
                "or add some."
            )
        yum_build_setup = textwrap.dedent(
            """\

            # Install the yum requirements defined canonically in the
            # "recipe/yum_requirements.txt" file. After updating that file,
            # run "conda smithy rerender" and this line will be updated
            # automatically.
            /usr/bin/sudo -n yum install -y {}


        """.format(
                " ".join(requirements)
            )
        )
    return yum_build_setup


def _get_platforms_of_provider(provider, forge_config):
    platforms = []
    keep_noarchs = []
    archs = []
    upload_packages = []
    for platform_arch in forge_config["build_platform"].keys():
        platform, arch = platform_arch.split("_")
        build_platform_arch = forge_config["build_platform"][platform_arch]
        build_platform, build_arch = build_platform_arch.split("_")
        if (
            build_arch == "64"
            and build_platform in forge_config["provider"]
            and forge_config["provider"][build_platform]
        ):
            build_platform_arch = build_platform

        if build_platform_arch not in forge_config["provider"]:
            continue
        providers = forge_config["provider"][build_platform_arch]
        if provider in providers:
            platforms.append(platform)
            archs.append(arch)
            if platform_arch in forge_config["noarch_platforms"]:
                keep_noarchs.append(True)
            else:
                keep_noarchs.append(False)
            # Allow config to disable package uploads on a per provider basis,
            # default to True if not set explicitly set to False by config entry.
            upload_packages.append(
                (forge_config.get(provider, {}).get("upload_packages", True))
            )
        elif (
            provider == "azure"
            and forge_config["azure"]["force"]
            and arch == "64"
        ):
            platforms.append(platform)
            archs.append(arch)
            if platform_arch in forge_config["noarch_platforms"]:
                keep_noarchs.append(True)
            else:
                keep_noarchs.append(False)
            upload_packages.append(False)
    return platforms, archs, keep_noarchs, upload_packages


def render_circle(jinja_env, forge_config, forge_dir, return_metadata=False):
    target_path = os.path.join(forge_dir, ".circleci", "config.yml")
    template_filename = "circle.yml.tmpl"
    fast_finish_text = textwrap.dedent(
        """\
            {get_fast_finish_script} | \\
                 python - -v --ci "circle" "${{CIRCLE_PROJECT_USERNAME}}/${{CIRCLE_PROJECT_REPONAME}}" "${{CIRCLE_BUILD_NUM}}" "${{CIRCLE_PR_NUMBER}}"
        """  # noqa
    )
    extra_platform_files = {
        "common": [
            os.path.join(forge_dir, ".circleci", "checkout_merge_commit.sh"),
            os.path.join(forge_dir, ".circleci", "fast_finish_ci_pr_build.sh"),
        ],
    }

    (
        platforms,
        archs,
        keep_noarchs,
        upload_packages,
    ) = _get_platforms_of_provider("circle", forge_config)

    return _render_ci_provider(
        "circle",
        jinja_env=jinja_env,
        forge_config=forge_config,
        forge_dir=forge_dir,
        platforms=platforms,
        archs=archs,
        fast_finish_text=fast_finish_text,
        platform_target_path=target_path,
        platform_template_file=template_filename,
        platform_specific_setup=_circle_specific_setup,
        keep_noarchs=keep_noarchs,
        extra_platform_files=extra_platform_files,
        upload_packages=upload_packages,
        return_metadata=return_metadata,
    )


def _travis_specific_setup(jinja_env, forge_config, forge_dir, platform):
    build_setup = _get_build_setup_line(forge_dir, platform, forge_config)

    platform_templates = {
        "linux": [".scripts/run_docker_build.sh", ".scripts/build_steps.sh"],
        "osx": [".scripts/run_osx_build.sh"],
        "win": [],
    }
    template_files = platform_templates.get(platform, [])

    if platform == "linux":
        yum_build_setup = generate_yum_requirements(forge_config, forge_dir)
        if yum_build_setup:
            forge_config["yum_build_setup"] = yum_build_setup

    forge_config["build_setup"] = build_setup

    _render_template_exe_files(
        forge_config=forge_config,
        jinja_env=jinja_env,
        template_files=template_files,
        forge_dir=forge_dir,
    )


def _render_template_exe_files(
    forge_config, jinja_env, template_files, forge_dir
):
    for template_file in template_files:
        template = jinja_env.get_template(
            os.path.basename(template_file) + ".tmpl"
        )
        target_fname = os.path.join(forge_dir, template_file)
        new_file_contents = template.render(**forge_config)
        if target_fname in get_common_scripts(forge_dir) and os.path.exists(
            target_fname
        ):
            with open(target_fname, "r") as fh:
                old_file_contents = fh.read()
                if old_file_contents != new_file_contents:
                    import difflib

                    logger.debug(
                        "diff:\n%s"
                        % (
                            "\n".join(
                                difflib.unified_diff(
                                    old_file_contents.splitlines(),
                                    new_file_contents.splitlines(),
                                    fromfile=target_fname,
                                    tofile=target_fname,
                                )
                            )
                        )
                    )
                    raise RuntimeError(
                        "Same file {} is rendered twice with different contents".format(
                            target_fname
                        )
                    )
        with write_file(target_fname) as fh:
            fh.write(new_file_contents)
        # Fix permission of template shell files
        set_exe_file(target_fname, True)


def render_travis(jinja_env, forge_config, forge_dir, return_metadata=False):
    target_path = os.path.join(forge_dir, ".travis.yml")
    template_filename = "travis.yml.tmpl"
    fast_finish_text = ""

    (
        platforms,
        archs,
        keep_noarchs,
        upload_packages,
    ) = _get_platforms_of_provider("travis", forge_config)

    return _render_ci_provider(
        "travis",
        jinja_env=jinja_env,
        forge_config=forge_config,
        forge_dir=forge_dir,
        platforms=platforms,
        archs=archs,
        fast_finish_text=fast_finish_text,
        platform_target_path=target_path,
        platform_template_file=template_filename,
        keep_noarchs=keep_noarchs,
        platform_specific_setup=_travis_specific_setup,
        upload_packages=upload_packages,
        return_metadata=return_metadata,
    )


def _appveyor_specific_setup(jinja_env, forge_config, forge_dir, platform):
    build_setup = _get_build_setup_line(forge_dir, platform, forge_config)
    build_setup = build_setup.rstrip()
    new_build_setup = ""
    for line in build_setup.split("\n"):
        if line.startswith("#"):
            new_build_setup += "    " + line + "\n"
        else:
            new_build_setup += "    - cmd: " + line + "\n"
    build_setup = new_build_setup.strip()

    forge_config["build_setup"] = build_setup


def render_appveyor(jinja_env, forge_config, forge_dir, return_metadata=False):
    target_path = os.path.join(forge_dir, ".appveyor.yml")
    fast_finish_text = textwrap.dedent(
        """\
            {get_fast_finish_script}
            "%CONDA_INSTALL_LOCN%\\python.exe" {fast_finish_script}.py -v --ci "appveyor" "%APPVEYOR_ACCOUNT_NAME%/%APPVEYOR_PROJECT_SLUG%" "%APPVEYOR_BUILD_NUMBER%" "%APPVEYOR_PULL_REQUEST_NUMBER%"
        """  # noqa
    )
    template_filename = "appveyor.yml.tmpl"

    (
        platforms,
        archs,
        keep_noarchs,
        upload_packages,
    ) = _get_platforms_of_provider("appveyor", forge_config)

    return _render_ci_provider(
        "appveyor",
        jinja_env=jinja_env,
        forge_config=forge_config,
        forge_dir=forge_dir,
        platforms=platforms,
        archs=archs,
        fast_finish_text=fast_finish_text,
        platform_target_path=target_path,
        platform_template_file=template_filename,
        keep_noarchs=keep_noarchs,
        platform_specific_setup=_appveyor_specific_setup,
        upload_packages=upload_packages,
        return_metadata=return_metadata,
    )


def _github_actions_specific_setup(
    jinja_env, forge_config, forge_dir, platform
):
    # Handle GH-hosted and self-hosted runners runs-on config
    # Do it before the deepcopy below so these changes can be used by the
    # .github/worfkflows/conda-build.yml template
    runs_on = {
        "osx-64": {
            "os": "macos",
            "self_hosted_labels": ("macOS", "x64"),
        },
        "osx-arm64": {
            "os": "macos",
            "self_hosted_labels": ("macOS", "arm64"),
        },
        "linux-64": {
            "os": "ubuntu",
            "self_hosted_labels": ("linux", "x64"),
        },
        "linux-aarch64": {
            "os": "ubuntu",
            "self_hosted_labels": ("linux", "ARM64"),
        },
        "win-64": {
            "os": "windows",
            "self_hosted_labels": ("windows", "x64"),
        },
        "win-arm64": {
            "os": "windows",
            "self_hosted_labels": ("windows", "ARM64"),
        },
    }
    for data in forge_config["configs"]:
        if not data["build_platform"].startswith(platform):
            continue
        # This Github Actions specific configs are prefixed with "gha_"
        # because we are not deepcopying the data dict intentionally
        # so it can be used in the general "render_github_actions" function
        # This avoid potential collisions with other CI providers :crossed_fingers:
        data["gha_os"] = runs_on[data["build_platform"]]["os"]
        data["gha_with_gpu"] = False

        self_hosted_default = list(
            runs_on[data["build_platform"]]["self_hosted_labels"]
        )
        self_hosted_default += ["self-hosted"]
        hosted_default = [data["gha_os"] + "-latest"]

        labels_default = (
            ["hosted"]
            if forge_config["github_actions"]["self_hosted"]
            else ["self-hosted"]
        )
        labels = conda_build.utils.ensure_list(
            data["config"].get("github_actions_labels", [labels_default])[0]
        )

        if len(labels) == 1 and labels[0] == "hosted":
            labels = hosted_default
        elif len(labels) == 1 and labels[0] in "self-hosted":
            labels = self_hosted_default
        else:
            # Prepend the required ones
            labels += self_hosted_default

        if forge_config["github_actions"]["self_hosted"]:
            data["gha_runs_on"] = []
            # labels provided in conda-forge.yml
            for label in labels:
                if label.startswith("cirun-"):
                    label += (
                        "--${{ github.run_id }}-" + data["short_config_name"]
                    )
                if "gpu" in label.lower():
                    data["gha_with_gpu"] = True
                data["gha_runs_on"].append(label)
        else:
            data["gha_runs_on"] = hosted_default

    build_setup = _get_build_setup_line(forge_dir, platform, forge_config)

    if platform == "linux":
        yum_build_setup = generate_yum_requirements(forge_config, forge_dir)
        if yum_build_setup:
            forge_config["yum_build_setup"] = yum_build_setup

    forge_config = deepcopy(forge_config)
    forge_config["build_setup"] = build_setup

    platform_templates = {
        "linux": [
            ".scripts/run_docker_build.sh",
            ".scripts/build_steps.sh",
        ],
        "osx": [
            ".scripts/run_osx_build.sh",
        ],
        "win": [
            ".scripts/run_win_build.bat",
        ],
    }

    template_files = platform_templates.get(platform, [])

    # Templates for all platforms
    if forge_config["github_actions"]["store_build_artifacts"]:
        template_files.append(".scripts/create_conda_build_artifacts.sh")

    _render_template_exe_files(
        forge_config=forge_config,
        jinja_env=jinja_env,
        template_files=template_files,
        forge_dir=forge_dir,
    )


def render_github_actions(
    jinja_env, forge_config, forge_dir, return_metadata=False
):
    target_path = os.path.join(
        forge_dir, ".github", "workflows", "conda-build.yml"
    )
    template_filename = "github-actions.yml.tmpl"
    fast_finish_text = ""

    (
        platforms,
        archs,
        keep_noarchs,
        upload_packages,
    ) = _get_platforms_of_provider("github_actions", forge_config)

    logger.debug("github platforms retrieved")

    remove_file_or_dir(target_path)
    return _render_ci_provider(
        "github_actions",
        jinja_env=jinja_env,
        forge_config=forge_config,
        forge_dir=forge_dir,
        platforms=platforms,
        archs=archs,
        fast_finish_text=fast_finish_text,
        platform_target_path=target_path,
        platform_template_file=template_filename,
        platform_specific_setup=_github_actions_specific_setup,
        keep_noarchs=keep_noarchs,
        upload_packages=upload_packages,
        return_metadata=return_metadata,
    )


def _azure_specific_setup(jinja_env, forge_config, forge_dir, platform):
    build_setup = _get_build_setup_line(forge_dir, platform, forge_config)

    if platform == "linux":
        yum_build_setup = generate_yum_requirements(forge_config, forge_dir)
        if yum_build_setup:
            forge_config["yum_build_setup"] = yum_build_setup

    forge_config = deepcopy(forge_config)
    forge_config["build_setup"] = build_setup

    platform_templates = {
        "linux": [
            ".scripts/run_docker_build.sh",
            ".scripts/build_steps.sh",
            ".azure-pipelines/azure-pipelines-linux.yml",
        ],
        "osx": [
            ".azure-pipelines/azure-pipelines-osx.yml",
            ".scripts/run_osx_build.sh",
        ],
        "win": [
            ".azure-pipelines/azure-pipelines-win.yml",
            ".scripts/run_win_build.bat",
        ],
    }
    if forge_config["azure"]["store_build_artifacts"]:
        platform_templates["linux"].append(
            ".scripts/create_conda_build_artifacts.sh"
        )
        platform_templates["osx"].append(
            ".scripts/create_conda_build_artifacts.sh"
        )
        platform_templates["win"].append(
            ".scripts/create_conda_build_artifacts.bat"
        )
    template_files = platform_templates.get(platform, [])

    azure_settings = deepcopy(forge_config["azure"][f"settings_{platform}"])
    azure_settings.pop("swapfile_size", None)
    azure_settings.setdefault("strategy", {})
    azure_settings["strategy"].setdefault("matrix", {})

    # Limit the amount of parallel jobs running at the same time
    # weighted by platform population
    max_parallel = forge_config["azure"]["max_parallel"]
    if len(forge_config["configs"]) > max_parallel:
        n_configs = len(forge_config["configs"])
        platform_counts = Counter(
            [
                k["build_platform"].split("-")[0]
                for k in forge_config["configs"]
            ]
        )
        ratio = platform_counts[platform.split("-")[0]] / n_configs
        azure_settings["strategy"]["maxParallel"] = max(
            1, round(max_parallel * ratio)
        )

    for data in forge_config["configs"]:
        if not data["build_platform"].startswith(platform):
            continue
        config_rendered = OrderedDict(
            {
                "CONFIG": data["config_name"],
                "UPLOAD_PACKAGES": str(data["upload"]),
            }
        )
        # fmt: off
        if "docker_image" in data["config"] and platform == "linux":
            config_rendered["DOCKER_IMAGE"] = data["config"]["docker_image"][-1]
        if forge_config["azure"]["store_build_artifacts"]:
            config_rendered["SHORT_CONFIG"] = data["short_config_name"]
        azure_settings["strategy"]["matrix"][data["config_name"]] = config_rendered
        # fmt: on

    forge_config["azure_yaml"] = yaml.dump(azure_settings)
    _render_template_exe_files(
        forge_config=forge_config,
        jinja_env=jinja_env,
        template_files=template_files,
        forge_dir=forge_dir,
    )


def render_azure(jinja_env, forge_config, forge_dir, return_metadata=False):
    target_path = os.path.join(forge_dir, "azure-pipelines.yml")
    template_filename = "azure-pipelines.yml.tmpl"
    fast_finish_text = ""

    (
        platforms,
        archs,
        keep_noarchs,
        upload_packages,
    ) = _get_platforms_of_provider("azure", forge_config)

    logger.debug("azure platforms retreived")

    remove_file_or_dir(os.path.join(forge_dir, ".azure-pipelines"))
    return _render_ci_provider(
        "azure",
        jinja_env=jinja_env,
        forge_config=forge_config,
        forge_dir=forge_dir,
        platforms=platforms,
        archs=archs,
        fast_finish_text=fast_finish_text,
        platform_target_path=target_path,
        platform_template_file=template_filename,
        platform_specific_setup=_azure_specific_setup,
        keep_noarchs=keep_noarchs,
        upload_packages=upload_packages,
        return_metadata=return_metadata,
    )


def _drone_specific_setup(jinja_env, forge_config, forge_dir, platform):
    platform_templates = {
        "linux": [".scripts/build_steps.sh"],
        "osx": [],
        "win": [],
    }
    template_files = platform_templates.get(platform, [])

    build_setup = _get_build_setup_line(forge_dir, platform, forge_config)

    if platform == "linux":
        yum_build_setup = generate_yum_requirements(forge_config, forge_dir)
        if yum_build_setup:
            forge_config["yum_build_setup"] = yum_build_setup

    forge_config["build_setup"] = build_setup

    _render_template_exe_files(
        forge_config=forge_config,
        jinja_env=jinja_env,
        template_files=template_files,
        forge_dir=forge_dir,
    )


def render_drone(jinja_env, forge_config, forge_dir, return_metadata=False):
    target_path = os.path.join(forge_dir, ".drone.yml")
    template_filename = "drone.yml.tmpl"
    fast_finish_text = ""

    (
        platforms,
        archs,
        keep_noarchs,
        upload_packages,
    ) = _get_platforms_of_provider("drone", forge_config)

    return _render_ci_provider(
        "drone",
        jinja_env=jinja_env,
        forge_config=forge_config,
        forge_dir=forge_dir,
        platforms=platforms,
        archs=archs,
        fast_finish_text=fast_finish_text,
        platform_target_path=target_path,
        platform_template_file=template_filename,
        platform_specific_setup=_drone_specific_setup,
        keep_noarchs=keep_noarchs,
        upload_packages=upload_packages,
        return_metadata=return_metadata,
    )


_woodpecker_specific_setup = _drone_specific_setup


def render_woodpecker(
    jinja_env, forge_config, forge_dir, return_metadata=False
):
    target_path = os.path.join(forge_dir, ".woodpecker.yml")
    template_filename = "woodpecker.yml.tmpl"
    fast_finish_text = ""

    (
        platforms,
        archs,
        keep_noarchs,
        upload_packages,
    ) = _get_platforms_of_provider("woodpecker", forge_config)

    return _render_ci_provider(
        "woodpecker",
        jinja_env=jinja_env,
        forge_config=forge_config,
        forge_dir=forge_dir,
        platforms=platforms,
        archs=archs,
        fast_finish_text=fast_finish_text,
        platform_target_path=target_path,
        platform_template_file=template_filename,
        platform_specific_setup=_woodpecker_specific_setup,
        keep_noarchs=keep_noarchs,
        upload_packages=upload_packages,
        return_metadata=return_metadata,
    )


def azure_build_id_from_token(forge_config):
    """Retrieve Azure `build_id` from a `forge_config` using an Azure token.
    This function allows the `build_id` to be retrieved when the Azure org is private.
    """
    # If it fails then we switch to a request using an Azure token.
    from conda_smithy import azure_ci_utils

    config = azure_ci_utils.AzureConfig(
        org_or_user=forge_config["azure"]["user_or_org"],
        project_name=forge_config["azure"]["project_name"],
    )
    repo = forge_config["github"]["repo_name"]
    build_info = azure_ci_utils.get_build_id(repo, config)
    forge_config["azure"]["build_id"] = build_info["build_id"]


def azure_build_id_from_public(forge_config):
    """Retrieve Azure `build_id` from a `forge_config`. This function only works
    when the Azure org is public.
    """
    resp = requests.get(
        "https://dev.azure.com/{org}/{project_name}/_apis/build/definitions?name={repo}".format(
            org=forge_config["azure"]["user_or_org"],
            project_name=forge_config["azure"]["project_name"],
            repo=forge_config["github"]["repo_name"],
        )
    )
    resp.raise_for_status()
    build_def = resp.json()["value"][0]
    forge_config["azure"]["build_id"] = build_def["id"]


def render_README(jinja_env, forge_config, forge_dir, render_info=None):
    if "README.md" in forge_config["skip_render"]:
        logger.info("README.md rendering is skipped")
        return

    render_info = render_info or []
    metas = []
    for md in render_info:
        for _metas, enabled in zip(
            md["metas_list_of_lists"], md["enable_platform"]
        ):
            if enabled and len(_metas) > 0:
                metas.extend(_metas)

    if len(metas) == 0:
        try:
            metas = conda_build.api.render(
                os.path.join(forge_dir, forge_config["recipe_dir"]),
                exclusive_config_file=forge_config["exclusive_config_file"],
                permit_undefined_jinja=True,
                finalize=False,
                bypass_env_check=True,
                trim_skip=False,
            )
            metas = [m[0] for m in metas]
        except Exception:
            raise RuntimeError(
                "Could not create any metadata for rendering the README.md!"
                " This likely indicates a serious bug or a feedstock with no actual"
                " builds."
            )

    package_name = get_feedstock_name_from_meta(metas[0])
    package_about = get_feedstock_about_from_meta(metas[0])

    ci_support_path = os.path.join(forge_dir, ".ci_support")
    variants = []
    channel_targets = []
    if os.path.exists(ci_support_path):
        for filename in os.listdir(ci_support_path):
            if filename.endswith(".yaml"):
                variant_name, _ = os.path.splitext(filename)
                variants.append(variant_name)
                with open(os.path.join(ci_support_path, filename)) as fh:
                    data = yaml.safe_load(fh)
                    channel_targets.append(
                        data.get("channel_targets", ["conda-forge main"])[0]
                    )

    if not channel_targets:
        # default to conda-forge if no channel_targets are specified (shouldn't happen)
        channel_targets = ["conda-forge main"]

    subpackages_metas = OrderedDict((meta.name(), meta) for meta in metas)
    subpackages_about = [(package_name, package_about)]
    for name, m in subpackages_metas.items():
        about = m.meta["about"]
        if isinstance(about, list):
            about = about[0]
        about = about.copy()
        # if subpackages do not have about, conda-build would copy the top-level about;
        # if subpackages have their own about, conda-build would use them as is;
        # we discussed in PR #1691 and decided to not show repetitve entries
        if about != package_about:
            subpackages_about.append((name, about))

    template = jinja_env.get_template("README.md.tmpl")
    target_fname = os.path.join(forge_dir, "README.md")
    forge_config["noarch_python"] = all(meta.noarch for meta in metas)
    forge_config["package_about"] = subpackages_about
    forge_config["package_name"] = package_name
    forge_config["variants"] = sorted(variants)
    forge_config["outputs"] = sorted(
        list(OrderedDict((meta.name(), None) for meta in metas))
    )
    forge_config["maintainers"] = sorted(
        set(
            chain.from_iterable(
                meta.meta["extra"].get("recipe-maintainers", [])
                for meta in metas
            )
        )
    )
    forge_config["channel_targets"] = channel_targets

    if forge_config["azure"].get("build_id") is None:
        # Try to retrieve the build_id from the interwebs.
        # Works if the Azure CI is public
        try:
            azure_build_id_from_public(forge_config)
        except (IndexError, IOError) as err:
            # We don't want to command to fail if requesting the build_id fails.
            logger.warning(
                "Azure build_id can't be retrieved using the Azure token. Exception: {}".format(
                    err
                )
            )
        except json.decoder.JSONDecodeError:
            azure_build_id_from_token(forge_config)

    logger.debug("README")
    logger.debug(yaml.dump(forge_config))

    with write_file(target_fname) as fh:
        fh.write(template.render(**forge_config))

    code_owners_file = os.path.join(forge_dir, ".github", "CODEOWNERS")
    if len(forge_config["maintainers"]) > 0:
        with write_file(code_owners_file) as fh:
            line = "*"
            for maintainer in forge_config["maintainers"]:
                if "/" in maintainer:
                    _maintainer = maintainer.lower()
                else:
                    _maintainer = maintainer
                line = line + " @" + _maintainer
            fh.write(line)
    else:
        remove_file_or_dir(code_owners_file)


def _get_skip_files(forge_config):
    skip_files = {"README", "__pycache__"}
    for f in forge_config["skip_render"]:
        skip_files.add(f)
    return skip_files


def render_github_actions_services(jinja_env, forge_config, forge_dir):
    # render github actions files for automerge and rerendering services
    skip_files = _get_skip_files(forge_config)
    for template_file in ["automerge.yml", "webservices.yml"]:
        template = jinja_env.get_template(template_file + ".tmpl")
        rel_target_fname = os.path.join(".github", "workflows", template_file)
        if _ignore_match(skip_files, rel_target_fname):
            continue
        target_fname = os.path.join(forge_dir, rel_target_fname)
        new_file_contents = template.render(**forge_config)
        with write_file(target_fname) as fh:
            fh.write(new_file_contents)


def copy_feedstock_content(forge_config, forge_dir):
    feedstock_content = os.path.join(conda_forge_content, "feedstock_content")
    skip_files = _get_skip_files(forge_config)
    copytree(feedstock_content, forge_dir, skip_files)


def _update_dict_within_dict(items, config):
    """recursively update dict within dict, if any"""
    for key, value in items:
        if isinstance(value, dict):
            config[key] = _update_dict_within_dict(
                value.items(), config.get(key, {})
            )
        else:
            config[key] = value
    return config


<<<<<<< HEAD
def _read_forge_config(forge_dir, forge_yml=None):
    # Load default values from the conda-forge.yml file
    with open(CONDA_FORGE_YAML_DEFAULTS_FILE, "r") as fh:
        default_config = yaml.safe_load(fh.read())
=======
def _load_forge_config(forge_dir, exclusive_config_file, forge_yml=None):
    config = {
        "docker": {
            "executable": "docker",
            "fallback_image": "quay.io/condaforge/linux-anvil-comp7",
            "command": "bash",
        },
        "templates": {},
        "drone": {},
        "woodpecker": {},
        "travis": {},
        "circle": {},
        "config_version": "2",
        "appveyor": {"image": "Visual Studio 2017"},
        "azure": {
            # default choices for MS-hosted agents
            "settings_linux": {
                "pool": {
                    "vmImage": "ubuntu-latest",
                },
                "timeoutInMinutes": 360,
                "swapfile_size": "0GiB",
            },
            "settings_osx": {
                "pool": {
                    "vmImage": "macOS-11",
                },
                "timeoutInMinutes": 360,
            },
            "settings_win": {
                "pool": {
                    "vmImage": "windows-2022",
                },
                "timeoutInMinutes": 360,
                "variables": {
                    "CONDA_BLD_PATH": r"D:\\bld\\",
                    # Custom %TEMP% for upload to avoid permission errors.
                    # See https://github.com/conda-forge/kubo-feedstock/issues/5#issuecomment-1335504503
                    "UPLOAD_TEMP": r"D:\\tmp",
                },
            },
            # Force building all supported providers.
            "force": False,
            # name and id of azure project that the build pipeline is in
            "project_name": "feedstock-builds",
            "project_id": "84710dde-1620-425b-80d0-4cf5baca359d",
            # Set timeout for all platforms at once.
            "timeout_minutes": None,
            # Toggle creating pipeline artifacts for conda build_artifacts dir
            "store_build_artifacts": False,
            # Maximum number of parallel jobs allowed across platforms
            "max_parallel": 50,
        },
        "provider": {
            "linux_64": ["azure"],
            "osx_64": ["azure"],
            "win_64": ["azure"],
            # Following platforms are disabled by default
            "linux_aarch64": None,
            "linux_ppc64le": None,
            "linux_armv7l": None,
            "linux_s390x": None,
            # Following platforms are aliases of x86_64,
            "linux": None,
            "osx": None,
            "win": None,
        },
        # value is the build_platform, key is the target_platform
        "build_platform": {
            "linux_64": "linux_64",
            "linux_aarch64": "linux_aarch64",
            "linux_ppc64le": "linux_ppc64le",
            "linux_s390x": "linux_s390x",
            "linux_armv7l": "linux_armv7l",
            "win_64": "win_64",
            "osx_64": "osx_64",
        },
        "noarch_platforms": ["linux_64"],
        "os_version": {
            "linux_64": None,
            "linux_aarch64": None,
            "linux_ppc64le": None,
            "linux_armv7l": None,
            "linux_s390x": None,
        },
        "test": None,
        # Following is deprecated
        "test_on_native_only": False,
        "choco": [],
        # Configurable idle timeout.  Used for packages that don't have chatty enough builds
        # Applicable only to circleci and travis
        "idle_timeout_minutes": None,
        # Compiler stack environment variable
        "compiler_stack": "comp7",
        # Stack variables,  These can be used to impose global defaults for how far we build out
        "min_py_ver": "27",
        "max_py_ver": "37",
        "min_r_ver": "34",
        "max_r_ver": "34",
        "github": {
            "user_or_org": "conda-forge",
            "repo_name": "",
            "branch_name": "main",
            "tooling_branch_name": "main",
        },
        "github_actions": {
            "self_hosted": False,
            "triggers": [],
            "timeout_minutes": 360,
            "cancel_in_progress": True,
            # Set maximum parallel jobs
            "max_parallel": None,
            # Toggle creating artifacts for conda build_artifacts dir
            "store_build_artifacts": False,
            "artifact_retention_days": 14,
        },
        "recipe_dir": "recipe",
        "skip_render": [],
        "bot": {"automerge": False},
        "conda_forge_output_validation": False,
        "private_upload": False,
        "secrets": [],
        "conda_build_tool": "conda-build",
        "conda_install_tool": "mamba",
        "conda_solver": "libmamba",
        # feedstock checkout git clone depth, None means keep default, 0 means no limit
        "clone_depth": None,
        # Specific channel for package can be given with
        #     ${url or channel_alias}::package_name
        # defaults to conda-forge channel_alias
        "remote_ci_setup": ["conda-forge-ci-setup=4", "conda-build>=24.1"],
    }
>>>>>>> e296d0d3

    if forge_yml is None:
        forge_yml = os.path.join(forge_dir, "conda-forge.yml")

    if not os.path.exists(forge_yml):
        raise RuntimeError(
            f"Could not find config file {forge_yml}."
            " Either you are not rerendering inside the feedstock root (likely)"
            " or there's no `conda-forge.yml` in the feedstock root (unlikely)."
            " Add an empty `conda-forge.yml` file in"
            " feedstock root if it's the latter."
        )

    with open(forge_yml, "r") as fh:
        documents = list(yaml.safe_load_all(fh))
        file_config = (documents or [None])[0] or {}

    # Validate loaded configuration against a JSON schema.
    validate_lints, validate_hints = validate_json_schema(file_config)
    for err in validate_lints:
        raise ExceptionGroup("lints", [*map(ValueError, validate_lints)])

    for hint in validate_hints:
        logger.info(hint.message)

    # The config is just the union of the defaults, and the overridden
    # values.
    config = _update_dict_within_dict(file_config.items(), default_config)

    # check for conda-smithy 2.x matrix which we can't auto-migrate
    # to conda_build_config
    if file_config.get("matrix") and not os.path.exists(
        os.path.join(
            forge_dir, config["recipe_dir"], "conda_build_config.yaml"
        )
    ):
        raise ValueError(
            "Cannot rerender with matrix in conda-forge.yml."
            " Please migrate matrix to conda_build_config.yaml and try again."
            " See https://github.com/conda-forge/conda-smithy/wiki/Release-Notes-3.0.0.rc1"
            " for more info."
        )

    if file_config.get("docker") and file_config.get("docker").get("image"):
        raise ValueError(
            "Setting docker image in conda-forge.yml is removed now."
            " Use conda_build_config.yaml instead"
        )

    if (
        "build_with_mambabuild" in file_config
        and "conda_build_tool" not in file_config
    ):
        warnings.warn(
            "build_with_mambabuild is deprecated, use conda_build_tool instead",
            DeprecationWarning,
        )
        config["conda_build_tool"] = (
            "mambabuild" if config["build_with_mambabuild"] else "conda-build"
        )
    if file_config.get("conda_build_tool_deps"):
        raise ValueError(
            "Cannot set 'conda_build_tool_deps' directly. "
            "Use 'conda_build_tool' instead."
        )

    return config


def _legacy_compatibility_checks(config: dict, forge_dir):
    # An older conda-smithy used to have some files which should no longer exist,
    # remove those now.
    old_files = [
        "disabled_appveyor.yml",
        os.path.join("ci_support", "upload_or_check_non_existence.py"),
        "circle.yml",
        "appveyor.yml",
        os.path.join("ci_support", "checkout_merge_commit.sh"),
        os.path.join("ci_support", "fast_finish_ci_pr_build.sh"),
        os.path.join("ci_support", "run_docker_build.sh"),
        "LICENSE",
        "__pycache__",
        os.path.join(".github", "CONTRIBUTING.md"),
        os.path.join(".github", "ISSUE_TEMPLATE.md"),
        os.path.join(".github", "PULL_REQUEST_TEMPLATE.md"),
        os.path.join(".github", "workflows", "main.yml"),
    ]

    for old_file in old_files:
        if old_file.replace(os.sep, "/") in config["skip_render"]:
            continue
        remove_file_or_dir(os.path.join(forge_dir, old_file))

    # Older conda-smithy versions supported this with only one
    # entry. To avoid breakage, we are converting single elements
    # to a list of length one.
    for platform, providers in config["provider"].items():
        providers = conda_build.utils.ensure_list(providers)
        config["provider"][platform] = providers

    return config


def _load_forge_config(forge_dir, exclusive_config_file, forge_yml=None):
    config = _read_forge_config(forge_dir, forge_yml=forge_yml)

    for plat in ["linux", "osx", "win"]:
        if config["azure"]["timeout_minutes"] is not None:
            # fmt: off
            config["azure"][f"settings_{plat}"]["timeoutInMinutes"] \
                = config["azure"]["timeout_minutes"]
            # fmt: on
        if "name" in config["azure"][f"settings_{plat}"]["pool"]:
            del config["azure"][f"settings_{plat}"]["pool"]["vmImage"]

    if config["conda_forge_output_validation"]:
        config["secrets"] = sorted(
            set(
                config["secrets"]
                + ["FEEDSTOCK_TOKEN", "STAGING_BINSTAR_TOKEN"]
            )
        )

    target_platforms = sorted(config["build_platform"].keys())

    for platform_arch in target_platforms:
        config[platform_arch] = {"enabled": "True"}
        if platform_arch not in config["provider"]:
            config["provider"][platform_arch] = None

    config["noarch_platforms"] = conda_build.utils.ensure_list(
        config["noarch_platforms"]
    )

    # NOTE: Currently assuming these dependencies are name-only (no version constraints)
    if config["conda_build_tool"] == "mambabuild":
        config["conda_build_tool_deps"] = "conda-build boa"
    elif config["conda_build_tool"] == "conda-build+conda-libmamba-solver":
        config["conda_build_tool_deps"] = "conda-build conda-libmamba-solver"
    else:
        config["conda_build_tool_deps"] = "conda-build"

    # NOTE: Currently assuming these dependencies are name-only (no version constraints)
    if config["conda_install_tool"] == "mamba":
        config["conda_install_tool_deps"] = "mamba"
    elif config["conda_install_tool"] in "conda":
        config["conda_install_tool_deps"] = "conda"
        if config.get("conda_solver") == "libmamba":
            config["conda_install_tool_deps"] += " conda-libmamba-solver"

    config["secrets"] = sorted(set(config["secrets"] + ["BINSTAR_TOKEN"]))

    if config["test_on_native_only"]:
        config["test"] = "native_and_emulated"

    if config["test"] is None:
        config["test"] = "all"

    # Set some more azure defaults
    config["azure"].setdefault("user_or_org", config["github"]["user_or_org"])

    log = yaml.safe_dump(config)
    logger.debug("## CONFIGURATION USED\n")
    logger.debug(log)
    logger.debug("## END CONFIGURATION\n")

    if config["provider"]["linux_aarch64"] == "default":
        config["provider"]["linux_aarch64"] = ["travis"]

    if config["provider"]["linux_aarch64"] == "native":
        config["provider"]["linux_aarch64"] = ["travis"]

    if config["provider"]["linux_ppc64le"] == "default":
        config["provider"]["linux_ppc64le"] = ["travis"]

    if config["provider"]["linux_ppc64le"] == "native":
        config["provider"]["linux_ppc64le"] = ["travis"]

    if config["provider"]["linux_s390x"] in {"default", "native"}:
        config["provider"]["linux_s390x"] = ["travis"]

    config["remote_ci_setup"] = _santize_remote_ci_setup(
        config["remote_ci_setup"]
    )
    if config["conda_install_tool"] == "conda":
        config["remote_ci_setup_update"] = [
            MatchSpec(pkg.strip('"').strip("'")).name
            for pkg in config["remote_ci_setup"]
        ]
    else:
        config["remote_ci_setup_update"] = config["remote_ci_setup"]

    if not config["github_actions"]["triggers"]:
        self_hosted = config["github_actions"]["self_hosted"]
        config["github_actions"]["triggers"] = (
            ["push"] if self_hosted else ["push", "pull_request"]
        )

    # Run the legacy checks for backwards compatibility
    config = _legacy_compatibility_checks(config, forge_dir)

    # Fallback handling set to azure, for platforms that are not fully specified by this time
    for platform, providers in config["provider"].items():
        for i, provider in enumerate(providers):
            if provider in {"default", "emulated"}:
                providers[i] = "azure"

    # Set the environment variable for the compiler stack
    os.environ["CF_COMPILER_STACK"] = config["compiler_stack"]
    # Set valid ranger for the supported platforms
    os.environ["CF_MIN_PY_VER"] = config["min_py_ver"]
    os.environ["CF_MAX_PY_VER"] = config["max_py_ver"]
    os.environ["CF_MIN_R_VER"] = config["min_r_ver"]
    os.environ["CF_MAX_R_VER"] = config["max_r_ver"]

    config["package"] = os.path.basename(forge_dir)
    if not config["github"]["repo_name"]:
        feedstock_name = os.path.basename(forge_dir)
        if not feedstock_name.endswith("-feedstock"):
            feedstock_name += "-feedstock"
        config["github"]["repo_name"] = feedstock_name
    config["exclusive_config_file"] = exclusive_config_file

    return config


def get_most_recent_version(name, include_broken=False):
    from conda_build.conda_interface import VersionOrder

    request = requests.get(
        "https://api.anaconda.org/package/conda-forge/" + name
    )
    request.raise_for_status()
    files = request.json()["files"]
    if not include_broken:
        files = [f for f in files if "broken" not in f.get("labels", ())]
    pkg = max(files, key=lambda x: VersionOrder(x["version"]))

    PackageRecord = namedtuple("PackageRecord", ["name", "version", "url"])
    return PackageRecord(name, pkg["version"], "https:" + pkg["download_url"])


def check_version_uptodate(name, installed_version, error_on_warn):
    from conda_build.conda_interface import VersionOrder

    most_recent_version = get_most_recent_version(name).version
    if installed_version is None:
        msg = "{} is not installed in conda-smithy's environment.".format(name)
    elif VersionOrder(installed_version) < VersionOrder(most_recent_version):
        msg = "{} version ({}) is out-of-date ({}) in conda-smithy's environment.".format(
            name, installed_version, most_recent_version
        )
    else:
        return
    if error_on_warn:
        raise RuntimeError("{} Exiting.".format(msg))
    else:
        logger.info(msg)


def commit_changes(forge_file_directory, commit, cs_ver, cfp_ver, cb_ver):
    if cfp_ver:
        msg = "Re-rendered with conda-build {}, conda-smithy {}, and conda-forge-pinning {}".format(
            cb_ver, cs_ver, cfp_ver
        )
    else:
        msg = "Re-rendered with conda-build {} and conda-smithy {}".format(
            cb_ver, cs_ver
        )
    logger.info(msg)

    is_git_repo = os.path.exists(os.path.join(forge_file_directory, ".git"))
    if is_git_repo:
        has_staged_changes = subprocess.call(
            ["git", "diff", "--cached", "--quiet", "--exit-code"],
            cwd=forge_file_directory,
        )
        if has_staged_changes:
            if commit:
                git_args = ["git", "commit", "-m", "MNT: {}".format(msg)]
                if commit == "edit":
                    git_args += ["--edit", "--status", "--verbose"]
                subprocess.check_call(git_args, cwd=forge_file_directory)
                logger.info("")
            else:
                logger.info(
                    "You can commit the changes with:\n\n"
                    '    git commit -m "MNT: {}"\n'.format(msg)
                )
            logger.info("These changes need to be pushed to github!\n")
        else:
            logger.info("No changes made. This feedstock is up-to-date.\n")


def get_cfp_file_path(temporary_directory):
    pkg = get_most_recent_version("conda-forge-pinning")
    if pkg.url.endswith(".conda"):
        ext = ".conda"
    elif pkg.url.endswith(".tar.bz2"):
        ext = ".tar.bz2"
    else:
        raise RuntimeError(
            "Could not determine proper conda package extension for "
            "pinning package '%s'!" % pkg.url
        )
    dest = os.path.join(
        temporary_directory, f"conda-forge-pinning-{ pkg.version }{ext}"
    )

    logger.info(f"Downloading conda-forge-pinning-{ pkg.version }")

    response = requests.get(pkg.url)
    response.raise_for_status()
    with open(dest, "wb") as f:
        f.write(response.content)

    logger.info(f"Extracting conda-forge-pinning to { temporary_directory }")
    cmd = ["cph"]
    # If possible, avoid needing to activate the environment to access cph
    if sys.executable:
        cmd = [sys.executable, "-m", "conda_package_handling.cli"]
    cmd += ["x", "--dest", temporary_directory, dest]
    subprocess.check_call(cmd)

    logger.debug(os.listdir(temporary_directory))

    cf_pinning_file = os.path.join(
        temporary_directory, "conda_build_config.yaml"
    )
    cf_pinning_ver = pkg.version

    assert os.path.exists(cf_pinning_file)

    return cf_pinning_file, cf_pinning_ver


def get_cache_dir():
    if sys.platform.startswith("win"):
        return Path(os.environ.get("TEMP"))
    else:
        return Path(os.environ.get("XDG_CACHE_HOME", Path.home() / ".cache"))


def get_cached_cfp_file_path(temporary_directory):
    if cache_dir := get_cache_dir():
        smithy_cache = cache_dir / "conda-smithy"
        smithy_cache.mkdir(parents=True, exist_ok=True)
        pinning_version = None
        # Do we already have the pinning cached?
        if (smithy_cache / "conda-forge-pinng-version").exists():
            pinning_version = (
                smithy_cache / "conda-forge-pinng-version"
            ).read_text()

        # Check whether we have recently already updated the cache
        current_ts = int(time.time())
        if (smithy_cache / "conda-forge-pinng-version-ts").exists():
            last_ts = int(
                (smithy_cache / "conda-forge-pinng-version-ts").read_text()
            )
        else:
            last_ts = 0

        if current_ts - last_ts > CONDA_FORGE_PINNING_LIFETIME:
            current_pinning_version = get_most_recent_version(
                "conda-forge-pinning"
            ).version
            (smithy_cache / "conda-forge-pinng-version-ts").write_text(
                str(current_ts)
            )
            if current_pinning_version != pinning_version:
                get_cfp_file_path(smithy_cache)
                (smithy_cache / "conda-forge-pinng-version").write_text(
                    current_pinning_version
                )
                pinning_version = current_pinning_version

        return str(smithy_cache / "conda_build_config.yaml"), pinning_version
    else:
        return get_cfp_file_path(temporary_directory)


def clear_variants(forge_dir):
    "Remove all variant files placed in the .ci_support path"
    if os.path.isdir(os.path.join(forge_dir, ".ci_support")):
        configs = glob.glob(os.path.join(forge_dir, ".ci_support", "*.yaml"))
        for config in configs:
            remove_file(config)


def get_common_scripts(forge_dir):
    for old_file in [
        "run_docker_build.sh",
        "build_steps.sh",
        "run_osx_build.sh",
        "create_conda_build_artifacts.bat",
        "create_conda_build_artifacts.sh",
    ]:
        yield os.path.join(forge_dir, ".scripts", old_file)


def clear_scripts(forge_dir):
    for folder in [
        ".azure-pipelines",
        ".circleci",
        ".drone",
        ".travis",
        ".scripts",
    ]:
        for old_file in [
            "run_docker_build.sh",
            "build_steps.sh",
            "run_osx_build.sh",
            "run_win_build.bat",
            "create_conda_build_artifacts.bat",
            "create_conda_build_artifacts.sh",
        ]:
            remove_file(os.path.join(forge_dir, folder, old_file))


def make_jinja_env(feedstock_directory):
    """Creates a Jinja environment usable for rendering templates"""
    forge_dir = os.path.abspath(feedstock_directory)
    tmplt_dir = os.path.join(conda_forge_content, "templates")
    # Load templates from the feedstock in preference to the smithy's templates.
    env = Environment(
        extensions=["jinja2.ext.do"],
        loader=FileSystemLoader(
            [os.path.join(forge_dir, "templates"), tmplt_dir]
        ),
    )
    return env


def get_migrations_in_dir(migrations_root):
    """
    Given a directory, return the migrations as a mapping
    from the timestamp to a tuple of (filename, migration_number)
    """
    res = {}
    for fn in glob.glob(os.path.join(migrations_root, "*.yaml")):
        with open(fn, "r") as f:
            contents = f.read()
            migration_yaml = (
                yaml.load(contents, Loader=yaml.loader.BaseLoader) or {}
            )
            # Use a object as timestamp to not delete it
            ts = migration_yaml.get("migrator_ts", object())
            migration_number = migration_yaml.get("__migrator", {}).get(
                "migration_number", 1
            )
            use_local = (
                migration_yaml.get("__migrator", {})
                .get("use_local", "false")
                .lower()
                == "true"
            )
            res[ts] = (fn, migration_number, use_local)
    return res


def set_migration_fns(forge_dir, forge_config):
    """
    This will calculate the migration files and set migration_fns
    in the forge_config as a list.

    First, this will look in the conda-forge-pinning (CFP) package
    to see if it has migrations installed. If not, the filenames of
    the migrations the feedstock are used.

    Then, this will look at migrations in the feedstock and if they
    have a timestamp and doesn't exist in the CFP package, the
    migration is considered old and deleted.

    Then, if there is a migration in the feedstock with the same
    migration number and timestamp in the CFP package, the filename of
    the migration in the CFP package is used.

    Finally, if none of the conditions are met for a migration in the
    feedstock, the filename of the migration in the feedstock is used.
    """
    exclusive_config_file = forge_config["exclusive_config_file"]
    cfp_migrations_dir = os.path.join(
        os.path.dirname(exclusive_config_file),
        "share",
        "conda-forge",
        "migrations",
    )

    migrations_root = os.path.join(forge_dir, ".ci_support", "migrations")
    migrations_in_feedstock = get_migrations_in_dir(migrations_root)

    if not os.path.exists(cfp_migrations_dir):
        migration_fns = [fn for fn, _, _ in migrations_in_feedstock.values()]
        forge_config["migration_fns"] = migration_fns
        return

    migrations_in_cfp = get_migrations_in_dir(cfp_migrations_dir)

    result = []
    for ts, (fn, num, use_local) in migrations_in_feedstock.items():
        if use_local or not isinstance(ts, (int, str, float)):
            # This file has a setting to use the file in the feedstock
            # or doesn't have a timestamp. Use it as it is.
            result.append(fn)
        elif ts in migrations_in_cfp:
            # Use the one from cfp if migration_numbers match
            new_fn, new_num, _ = migrations_in_cfp[ts]
            if num == new_num:
                logger.info(
                    f"{os.path.basename(fn)} from feedstock is ignored and upstream version is used"
                )
                result.append(new_fn)
            else:
                result.append(fn)
        else:
            # Delete this as this migration is over.
            logger.info(f"{os.path.basename(fn)} is closed now. Removing")
            remove_file(fn)
    forge_config["migration_fns"] = result
    return


def main(
    forge_file_directory,
    forge_yml=None,
    no_check_uptodate=False,
    commit=False,
    exclusive_config_file=None,
    check=False,
    temporary_directory=None,
):
    loglevel = os.environ.get("CONDA_SMITHY_LOGLEVEL", "INFO").upper()
    logger.setLevel(loglevel)

    if check or not no_check_uptodate:
        # Check that conda-smithy is up-to-date
        check_version_uptodate("conda-smithy", __version__, True)
        if check:
            return True

    forge_dir = os.path.abspath(forge_file_directory)

    if exclusive_config_file is not None:
        exclusive_config_file = os.path.join(forge_dir, exclusive_config_file)
        if not os.path.exists(exclusive_config_file):
            raise RuntimeError("Given exclusive-config-file not found.")
        cf_pinning_ver = None

    else:
        exclusive_config_file, cf_pinning_ver = get_cached_cfp_file_path(
            temporary_directory
        )

    config = _load_forge_config(forge_dir, exclusive_config_file, forge_yml)

    config["feedstock_name"] = os.path.basename(forge_dir)

    env = make_jinja_env(forge_dir)
    logger.debug("env rendered")

    copy_feedstock_content(config, forge_dir)

    if os.path.exists(os.path.join(forge_dir, "build-locally.py")):
        set_exe_file(os.path.join(forge_dir, "build-locally.py"))

    clear_variants(forge_dir)
    clear_scripts(forge_dir)
    set_migration_fns(forge_dir, config)

    logger.debug("migration fns set")

    # the order of these calls appears to matter
    render_info = []
    render_info.append(
        render_circle(env, config, forge_dir, return_metadata=True)
    )

    logger.debug("circle rendered")
    render_info.append(
        render_travis(env, config, forge_dir, return_metadata=True)
    )

    logger.debug("travis rendered")
    render_info.append(
        render_appveyor(env, config, forge_dir, return_metadata=True)
    )

    logger.debug("appveyor rendered")
    render_info.append(
        render_azure(env, config, forge_dir, return_metadata=True)
    )

    logger.debug("azure rendered")
    render_info.append(
        render_drone(env, config, forge_dir, return_metadata=True)
    )

    logger.debug("drone rendered")
    render_info.append(
        render_woodpecker(env, config, forge_dir, return_metadata=True)
    )

    logger.debug("woodpecker rendered")
    render_info.append(
        render_github_actions(env, config, forge_dir, return_metadata=True)
    )

    logger.debug("github_actions rendered")
    render_github_actions_services(env, config, forge_dir)

    logger.debug("github_actions services rendered")

    # put azure first just in case
    azure_ind = ([ri["provider_name"] for ri in render_info]).index("azure")
    tmp = render_info[0]
    render_info[0] = render_info[azure_ind]
    render_info[azure_ind] = tmp
    render_README(env, config, forge_dir, render_info)

    logger.debug("README rendered")

    commit_changes(
        forge_file_directory,
        commit,
        __version__,
        cf_pinning_ver,
        conda_build_version,
    )


if __name__ == "__main__":
    import argparse

    parser = argparse.ArgumentParser(
        description=("Configure a feedstock given " "a conda-forge.yml file.")
    )
    parser.add_argument(
        "forge_file_directory",
        help=(
            "the directory containing the conda-forge.yml file "
            "used to configure the feedstock"
        ),
    )

    args = parser.parse_args()
    main(args.forge_file_directory)<|MERGE_RESOLUTION|>--- conflicted
+++ resolved
@@ -5,11 +5,8 @@
 import os
 import re
 import subprocess
-<<<<<<< HEAD
 import sys
-=======
 import pprint
->>>>>>> e296d0d3
 import textwrap
 import time
 import jsonschema
@@ -1979,145 +1976,10 @@
     return config
 
 
-<<<<<<< HEAD
 def _read_forge_config(forge_dir, forge_yml=None):
     # Load default values from the conda-forge.yml file
     with open(CONDA_FORGE_YAML_DEFAULTS_FILE, "r") as fh:
         default_config = yaml.safe_load(fh.read())
-=======
-def _load_forge_config(forge_dir, exclusive_config_file, forge_yml=None):
-    config = {
-        "docker": {
-            "executable": "docker",
-            "fallback_image": "quay.io/condaforge/linux-anvil-comp7",
-            "command": "bash",
-        },
-        "templates": {},
-        "drone": {},
-        "woodpecker": {},
-        "travis": {},
-        "circle": {},
-        "config_version": "2",
-        "appveyor": {"image": "Visual Studio 2017"},
-        "azure": {
-            # default choices for MS-hosted agents
-            "settings_linux": {
-                "pool": {
-                    "vmImage": "ubuntu-latest",
-                },
-                "timeoutInMinutes": 360,
-                "swapfile_size": "0GiB",
-            },
-            "settings_osx": {
-                "pool": {
-                    "vmImage": "macOS-11",
-                },
-                "timeoutInMinutes": 360,
-            },
-            "settings_win": {
-                "pool": {
-                    "vmImage": "windows-2022",
-                },
-                "timeoutInMinutes": 360,
-                "variables": {
-                    "CONDA_BLD_PATH": r"D:\\bld\\",
-                    # Custom %TEMP% for upload to avoid permission errors.
-                    # See https://github.com/conda-forge/kubo-feedstock/issues/5#issuecomment-1335504503
-                    "UPLOAD_TEMP": r"D:\\tmp",
-                },
-            },
-            # Force building all supported providers.
-            "force": False,
-            # name and id of azure project that the build pipeline is in
-            "project_name": "feedstock-builds",
-            "project_id": "84710dde-1620-425b-80d0-4cf5baca359d",
-            # Set timeout for all platforms at once.
-            "timeout_minutes": None,
-            # Toggle creating pipeline artifacts for conda build_artifacts dir
-            "store_build_artifacts": False,
-            # Maximum number of parallel jobs allowed across platforms
-            "max_parallel": 50,
-        },
-        "provider": {
-            "linux_64": ["azure"],
-            "osx_64": ["azure"],
-            "win_64": ["azure"],
-            # Following platforms are disabled by default
-            "linux_aarch64": None,
-            "linux_ppc64le": None,
-            "linux_armv7l": None,
-            "linux_s390x": None,
-            # Following platforms are aliases of x86_64,
-            "linux": None,
-            "osx": None,
-            "win": None,
-        },
-        # value is the build_platform, key is the target_platform
-        "build_platform": {
-            "linux_64": "linux_64",
-            "linux_aarch64": "linux_aarch64",
-            "linux_ppc64le": "linux_ppc64le",
-            "linux_s390x": "linux_s390x",
-            "linux_armv7l": "linux_armv7l",
-            "win_64": "win_64",
-            "osx_64": "osx_64",
-        },
-        "noarch_platforms": ["linux_64"],
-        "os_version": {
-            "linux_64": None,
-            "linux_aarch64": None,
-            "linux_ppc64le": None,
-            "linux_armv7l": None,
-            "linux_s390x": None,
-        },
-        "test": None,
-        # Following is deprecated
-        "test_on_native_only": False,
-        "choco": [],
-        # Configurable idle timeout.  Used for packages that don't have chatty enough builds
-        # Applicable only to circleci and travis
-        "idle_timeout_minutes": None,
-        # Compiler stack environment variable
-        "compiler_stack": "comp7",
-        # Stack variables,  These can be used to impose global defaults for how far we build out
-        "min_py_ver": "27",
-        "max_py_ver": "37",
-        "min_r_ver": "34",
-        "max_r_ver": "34",
-        "github": {
-            "user_or_org": "conda-forge",
-            "repo_name": "",
-            "branch_name": "main",
-            "tooling_branch_name": "main",
-        },
-        "github_actions": {
-            "self_hosted": False,
-            "triggers": [],
-            "timeout_minutes": 360,
-            "cancel_in_progress": True,
-            # Set maximum parallel jobs
-            "max_parallel": None,
-            # Toggle creating artifacts for conda build_artifacts dir
-            "store_build_artifacts": False,
-            "artifact_retention_days": 14,
-        },
-        "recipe_dir": "recipe",
-        "skip_render": [],
-        "bot": {"automerge": False},
-        "conda_forge_output_validation": False,
-        "private_upload": False,
-        "secrets": [],
-        "conda_build_tool": "conda-build",
-        "conda_install_tool": "mamba",
-        "conda_solver": "libmamba",
-        # feedstock checkout git clone depth, None means keep default, 0 means no limit
-        "clone_depth": None,
-        # Specific channel for package can be given with
-        #     ${url or channel_alias}::package_name
-        # defaults to conda-forge channel_alias
-        "remote_ci_setup": ["conda-forge-ci-setup=4", "conda-build>=24.1"],
-    }
->>>>>>> e296d0d3
 
     if forge_yml is None:
         forge_yml = os.path.join(forge_dir, "conda-forge.yml")
