import copy
import glob
import hashlib
import logging
import os
import re
import subprocess
import sys
import pprint
import textwrap
import time
import yaml
import warnings
from collections import Counter, OrderedDict, namedtuple
from copy import deepcopy
from functools import lru_cache
from itertools import chain, product
from os import fspath
from pathlib import Path, PurePath
import requests

try:
    from builtins import ExceptionGroup
except ImportError:
    from exceptiongroup import ExceptionGroup

# The `requests` lib uses `simplejson` instead of `json` when available.
# In consequence the same JSON library must be used or the `JSONDecodeError`
# used when catching an exception won't be the same as the one raised
# by `requests`.
try:
    import simplejson as json
except ImportError:
    import json

from conda.models.match_spec import MatchSpec
from conda.models.version import VersionOrder
from conda.exceptions import InvalidVersionSpec

import conda_build.api
import conda_build.render
import conda_build.utils
import conda_build.variants
<<<<<<< HEAD
import conda_build.conda_interface
import conda_build.render
from conda.models.match_spec import MatchSpec
from conda_build.metadata import get_selectors

from copy import deepcopy

=======
>>>>>>> e3eee645
from conda_build import __version__ as conda_build_version
from jinja2 import Environment, FileSystemLoader

from conda_smithy.feedstock_io import (
    copy_file,
    remove_file,
    remove_file_or_dir,
    set_exe_file,
    write_file,
)
from conda_smithy.validate_schema import (
    validate_json_schema,
    CONDA_FORGE_YAML_DEFAULTS_FILE,
)
from conda_smithy.utils import (
    get_feedstock_about_from_meta,
    get_feedstock_name_from_meta,
)

from . import __version__
from .rattler_build.build import render as rattler_render
from .rattler_build.loader import parse_recipe_config_file
from .utils import RATTLER_BUILD


conda_forge_content = os.path.abspath(os.path.dirname(__file__))

logger = logging.getLogger(__name__)

# feedstocks listed here are allowed to use GHA on
# conda-forge
# this should solve issues where other CI proviers have too many
# jobs and we need to change something via CI
SERVICE_FEEDSTOCKS = [
    "conda-forge-pinning-feedstock",
    "conda-forge-repodata-patches-feedstock",
    "conda-smithy-feedstock",
]
if "CONDA_SMITHY_SERVICE_FEEDSTOCKS" in os.environ:
    SERVICE_FEEDSTOCKS += os.environ["CONDA_SMITHY_SERVICE_FEEDSTOCKS"].split(
        ","
    )

# Cache lifetime in seconds, default 15min
CONDA_FORGE_PINNING_LIFETIME = int(
    os.environ.get("CONDA_FORGE_PINNING_LIFETIME", 15 * 60)
)


# use lru_cache to avoid repeating warnings endlessly;
# this keeps track of 10 different messages and then warns again
@lru_cache(10)
def warn_once(msg: str):
    logger.warning(msg)


def package_key(config, used_loop_vars, subdir):
    # get the build string from whatever conda-build makes of the configuration
    key = "".join(
        [
            k + str(config[k][0])
            for k in sorted(list(used_loop_vars))
            if k != "target_platform"
        ]
    )
    return key.replace("*", "_").replace(" ", "_")


def _ignore_match(ignore, rel):
    """Return true if rel or any of it's PurePath().parents are in ignore

    i.e. putting .github in skip_render will prevent rendering of anything
    named .github in the toplevel of the feedstock and anything below that as well
    """
    srch = {rel}
    srch.update(map(fspath, PurePath(rel).parents))
    logger.debug(f"srch:{srch}")
    logger.debug(f"ignore:{ignore}")
    if srch.intersection(ignore):
        logger.info(f"{rel} rendering is skipped")
        return True
    else:
        return False


def copytree(src, dst, ignore=(), root_dst=None):
    """This emulates shutil.copytree, but does so with our git file tracking, so that the new files
    are added to the repo"""
    if root_dst is None:
        root_dst = dst
    for item in os.listdir(src):
        s = os.path.join(src, item)
        d = os.path.join(dst, item)
        rel = os.path.relpath(d, root_dst)
        if _ignore_match(ignore, rel):
            continue
        elif os.path.isdir(s):
            if not os.path.exists(d):
                os.makedirs(d)
            copytree(s, d, ignore, root_dst=root_dst)
        else:
            copy_file(s, d)


def merge_list_of_dicts(list_of_dicts):
    squished_dict = OrderedDict()
    for idict in list_of_dicts:
        for key, val in idict.items():
            if key not in squished_dict:
                squished_dict[key] = []
            squished_dict[key].extend(val)
    return squished_dict


def argsort(seq):
    return sorted(range(len(seq)), key=seq.__getitem__)


def sort_config(config, zip_key_groups):
    groups = copy.deepcopy(zip_key_groups)
    for i, group in enumerate(groups):
        groups[i] = [pkg for pkg in group if pkg in config.keys()]
    groups = [group for group in groups if group]

    sorting_order = {}
    for group in groups:
        if not group:
            continue
        list_of_values = []
        for idx in range(len(config[group[0]])):
            values = []
            for key in group:
                values.append(config[key][idx])
            list_of_values.append(tuple(values))

        order = argsort(list_of_values)
        for key in group:
            sorting_order[key] = order

    for key, value in config.items():
        if isinstance(value, (list, set, tuple)):
            val = list(value)
            if key in sorting_order:
                config[key] = [val[i] for i in sorting_order[key]]
            else:
                config[key] = sorted(val)
        if key == "pin_run_as_build":
            p = OrderedDict()
            for pkg in sorted(list(value.keys())):
                pkg_pins = value[pkg]
                d = OrderedDict()
                for pin in list(reversed(sorted(pkg_pins.keys()))):
                    d[pin] = pkg_pins[pin]
                p[pkg] = d
            config[key] = p


def break_up_top_level_values(top_level_keys, squished_variants):
    """top-level values make up CI configurations.  We need to break them up
    into individual files."""

    accounted_for_keys = set()

    # handle grouping from zip_keys for everything in conform_dict
    zip_key_groups = []
    if "zip_keys" in squished_variants:
        zip_key_groups = squished_variants["zip_keys"]
        if zip_key_groups and not isinstance(zip_key_groups[0], list):
            zip_key_groups = [zip_key_groups]
    zipped_configs = []
    top_level_dimensions = []
    for key in top_level_keys:
        if key in accounted_for_keys:
            # remove the used variables from the collection of all variables - we have them in the
            #    other collections now
            continue
        if any(key in group for group in zip_key_groups):
            for group in zip_key_groups:
                if key in group:
                    accounted_for_keys.update(set(group))
                    # create a list of dicts that represent the different permutations that are
                    #    zipped together.  Each dict in this list will be a different top-level
                    #    config in its own file

                    zipped_config = []
                    top_level_config_dict = OrderedDict()
                    for idx, variant_key in enumerate(squished_variants[key]):
                        top_level_config = []
                        for k in group:
                            if k in top_level_keys:
                                top_level_config.append(
                                    squished_variants[k][idx]
                                )
                        top_level_config = tuple(top_level_config)
                        if top_level_config not in top_level_config_dict:
                            top_level_config_dict[top_level_config] = []
                        top_level_config_dict[top_level_config].append(
                            {k: [squished_variants[k][idx]] for k in group}
                        )
                    # merge dicts with the same `key` if `key` is repeated in the group.
                    for _, variant_key_val in top_level_config_dict.items():
                        squished_dict = merge_list_of_dicts(variant_key_val)
                        zipped_config.append(squished_dict)
                    zipped_configs.append(zipped_config)
                    for k in group:
                        del squished_variants[k]
                    break

        else:
            # dimension slice is just this one variable, all other dimensions keep their variability
            top_level_dimensions.append(
                [{key: [val]} for val in squished_variants[key]]
            )
            del squished_variants[key]

    configs = []
    dimensions = []

    # sort values so that the diff doesn't show randomly changing order

    if "zip_keys" in squished_variants:
        zip_key_groups = squished_variants["zip_keys"]

    sort_config(squished_variants, zip_key_groups)

    for zipped_config in zipped_configs:
        for config in zipped_config:
            sort_config(config, zip_key_groups)

    if top_level_dimensions:
        dimensions.extend(top_level_dimensions)
    if zipped_configs:
        dimensions.extend(zipped_configs)
    if squished_variants:
        dimensions.append([squished_variants])
    for permutation in product(*dimensions):
        config = dict()
        for perm in permutation:
            config.update(perm)
        configs.append(config)

    return configs


def _package_var_name(pkg):
    return pkg.replace("-", "_")


def _trim_unused_zip_keys(all_used_vars):
    """Remove unused keys in zip_keys sets, so that they don't cause unnecessary missing value
    errors"""
    groups = all_used_vars.get("zip_keys", [])
    if groups and not any(isinstance(groups[0], obj) for obj in (list, tuple)):
        groups = [groups]
    used_groups = []
    for group in groups:
        used_keys_in_group = [k for k in group if k in all_used_vars]
        if len(used_keys_in_group) > 1:
            used_groups.append(used_keys_in_group)
    if used_groups:
        all_used_vars["zip_keys"] = used_groups
    elif "zip_keys" in all_used_vars:
        del all_used_vars["zip_keys"]


def _trim_unused_pin_run_as_build(all_used_vars):
    """Remove unused keys in pin_run_as_build sets"""
    pkgs = all_used_vars.get("pin_run_as_build", {})
    used_pkgs = {}
    if pkgs:
        for key in pkgs.keys():
            if _package_var_name(key) in all_used_vars:
                used_pkgs[key] = pkgs[key]
    if used_pkgs:
        all_used_vars["pin_run_as_build"] = used_pkgs
    elif "pin_run_as_build" in all_used_vars:
        del all_used_vars["pin_run_as_build"]


def _get_used_key_values_by_input_order(
    squished_input_variants,
    squished_used_variants,
    all_used_vars,
):
    used_key_values = {
        key: squished_input_variants[key]
        for key in all_used_vars
        if key in squished_input_variants
    }
    logger.debug(
        "initial used_key_values {}".format(pprint.pformat(used_key_values))
    )

    # we want remove any used key values not in used variants and make sure they follow the
    #   input order
    # zipped keys are a special case since they are ordered by the list of tuple of zipped
    #   key values
    # so we do the zipped keys first and then do the rest
    zipped_tuples = {}
    zipped_keys = set()
    for keyset in squished_input_variants["zip_keys"]:
        zipped_tuples[tuple(keyset)] = list(
            zip(*[squished_input_variants[k] for k in keyset])
        )
        zipped_keys |= set(keyset)
    logger.debug("zipped_keys {}".format(pprint.pformat(zipped_keys)))
    logger.debug("zipped_tuples {}".format(pprint.pformat(zipped_tuples)))

    for keyset, tuples in zipped_tuples.items():
        # for each set of zipped keys from squished_input_variants,
        # we trim them down to what is in squished_used_variants
        used_keyset = []
        used_keyset_inds = []
        for k in keyset:
            if k in squished_used_variants:
                used_keyset.append(k)
                used_keyset_inds.append(keyset.index(k))
        used_keyset = tuple(used_keyset)
        used_keyset_inds = tuple(used_keyset_inds)

        # if we find nothing, keep going
        if not used_keyset:
            continue

        # this trims the zipped tuples down to the used keys
        used_tuples = tuple(
            [
                tuple(
                    [
                        tup[used_keyset_ind]
                        for used_keyset_ind in used_keyset_inds
                    ]
                )
                for tup in tuples
            ]
        )
        logger.debug("used_keyset {}".format(pprint.pformat(used_keyset)))
        logger.debug(
            "used_keyset_inds {}".format(pprint.pformat(used_keyset_inds))
        )
        logger.debug("used_tuples {}".format(pprint.pformat(used_tuples)))

        # this is the set of tuples that we want to keep, but need to be reordered
        used_tuples_to_be_reordered = set(
            list(zip(*[squished_used_variants[k] for k in used_keyset]))
        )
        logger.debug(
            "used_tuples_to_be_reordered {}".format(
                pprint.pformat(used_tuples_to_be_reordered)
            )
        )

        # we double check the logic above by looking to ensure everything in
        #   the squished_used_variants
        # is in the squished_input_variants
        used_tuples_set = set(used_tuples)
        logger.debug(
            "are all used tuples in input tuples? %s",
            all(
                used_tuple in used_tuples_set
                for used_tuple in used_tuples_to_be_reordered
            ),
        )

        # now we do the final rdering
        final_used_tuples = tuple(
            [tup for tup in used_tuples if tup in used_tuples_to_be_reordered]
        )
        logger.debug(
            "final_used_tuples {}".format(pprint.pformat(final_used_tuples))
        )

        # now we reconstruct the list of values per key and replace in used_key_values
        # we keep only keys in all_used_vars
        for i, k in enumerate(used_keyset):
            if k in all_used_vars:
                used_key_values[k] = [tup[i] for tup in final_used_tuples]

    # finally, we handle the rest of the keys that are not zipped
    for k, v in squished_used_variants.items():
        if k in all_used_vars and k not in zipped_keys:
            used_key_values[k] = v

    logger.debug(
        "post input reorder used_key_values {}".format(
            pprint.pformat(used_key_values)
        )
    )

    return used_key_values


def _merge_deployment_target(container_of_dicts, has_macdt):
    """
    For a collection of variant dictionaries, merge deployment target specs.

    - The "old" way is MACOSX_DEPLOYMENT_TARGET, the new way is c_stdlib_version;
      For now, take the maximum to populate both.
    - In any case, populate MACOSX_DEPLOYMENT_TARGET, as that is the key picked
      up by https://github.com/conda-forge/conda-forge-ci-setup-feedstock
    """
    result = []
    for var_dict in container_of_dicts:
        # cases where no updates are necessary
        if not var_dict.get("target_platform", "dummy").startswith("osx"):
            result.append(var_dict)
            continue
        if "c_stdlib_version" not in var_dict:
            result.append(var_dict)
            continue
        # case where we need to do processing
        v_stdlib = var_dict["c_stdlib_version"]
        macdt = var_dict.get("MACOSX_DEPLOYMENT_TARGET", v_stdlib)
        # error out if someone puts in a range of versions; we need a single version
        try:
            cond_update = VersionOrder(v_stdlib) < VersionOrder(macdt)
        except InvalidVersionSpec:
            raise ValueError(
                "both and c_stdlib_version/MACOSX_DEPLOYMENT_TARGET need to be a "
                "single version, not a version range!"
            )
        if v_stdlib != macdt:
            # determine maximum version and use it to populate both
            v_stdlib = macdt if cond_update else v_stdlib
            msg = (
                "Conflicting specification for minimum macOS deployment target!\n"
                "If your conda_build_config.yaml sets `MACOSX_DEPLOYMENT_TARGET`, "
                "please change the name of that key to `c_stdlib_version`!\n"
                f"Using {v_stdlib}=max(c_stdlib_version, MACOSX_DEPLOYMENT_TARGET)."
            )
            # we don't want to warn for recipes that do not use MACOSX_DEPLOYMENT_TARGET
            # in the local CBC, but only inherit it from the global pinning
            if has_macdt:
                warn_once(msg)

        # we set MACOSX_DEPLOYMENT_TARGET to match c_stdlib_version,
        # for ease of use in conda-forge-ci-setup;
        # use new dictionary to avoid mutating existing var_dict in place
        new_dict = conda_build.utils.HashableDict(
            {
                **var_dict,
                "c_stdlib_version": v_stdlib,
                "MACOSX_DEPLOYMENT_TARGET": v_stdlib,
            }
        )
        result.append(new_dict)
    # ensure we keep type of wrapper container (set stays set, etc.)
    return type(container_of_dicts)(result)


def _collapse_subpackage_variants(
    list_of_metas, root_path, platform, arch, forge_config
):
    """Collapse all subpackage node variants into one aggregate collection of used variables

    We get one node per output, but a given recipe can have multiple outputs.  Each output
    can have its own used_vars, and we must unify all of the used variables for all of the
    outputs"""

    # things we consider "top-level" are things that we loop over with CI jobs.  We don't loop over
    #     outputs with CI jobs.
    top_level_loop_vars = set()

    all_used_vars = set()
    all_variants = set()

    is_noarch = True

    for meta in list_of_metas:
        used_vars = meta.get_used_vars()
        all_used_vars.update(used_vars)
        # this is a hack to work around the fact that we specify mpi variants
        # via an `mpi` variable in the CBC but we do not parse our recipes
        # twice to ensure the pins given by the variant also show up in the
        # smithy CI support scripts
        # future MPI variants have to be added here
        if "mpi" in all_used_vars:
            all_used_vars.update(
                ["mpich", "openmpi", "msmpi", "mpi_serial", "impi"]
            )
        all_variants.update(
            conda_build.utils.HashableDict(v) for v in meta.config.variants
        )

        all_variants.add(conda_build.utils.HashableDict(meta.config.variant))
        if not meta.noarch:
            is_noarch = False

    # determine if MACOSX_DEPLOYMENT_TARGET appears in recipe-local CBC;
    # all metas in list_of_metas come from same recipe, so path is identical
    cbc_path = os.path.join(list_of_metas[0].path, "conda_build_config.yaml")
    has_macdt = False
    if os.path.exists(cbc_path):
        with open(cbc_path, "r") as f:
            lines = f.readlines()
        if any(re.match(r"^\s*MACOSX_DEPLOYMENT_TARGET:", x) for x in lines):
            has_macdt = True

    # on osx, merge MACOSX_DEPLOYMENT_TARGET & c_stdlib_version to max of either; see #1884
    all_variants = _merge_deployment_target(all_variants, has_macdt)

    top_level_loop_vars = list_of_metas[0].get_used_loop_vars(
        force_top_level=True
    )
    top_level_vars = list_of_metas[0].get_used_vars(force_top_level=True)
    if "target_platform" in all_used_vars:
        top_level_loop_vars.add("target_platform")

    logger.debug(
        "initial all_used_vars {}".format(pprint.pformat(all_used_vars))
    )

    # this is the initial collection of all variants before we discard any.  "Squishing"
    #     them is necessary because the input form is already broken out into one matrix
    #     configuration per item, and we want a single dict, with each key representing many values
    squished_input_variants = conda_build.variants.list_of_dicts_to_dict_of_lists(
        # ensure we update the input_variants in the same way as all_variants
        _merge_deployment_target(
            list_of_metas[0].config.input_variants, has_macdt
        )
    )
    if squished_input_variants is None:
        squished_input_variants = dict()

    squished_used_variants = (
        conda_build.variants.list_of_dicts_to_dict_of_lists(list(all_variants))
    )
    if squished_used_variants is None:
        squished_used_variants = dict()

    logger.debug(
        "squished_input_variants {}".format(
            pprint.pformat(squished_input_variants)
        )
    )
    logger.debug(
        "squished_used_variants {}".format(
            pprint.pformat(squished_used_variants)
        )
    )

    # these are variables that only occur in the top level, and thus won't show up as loops in the
    #     above collection of all variants.  We need to transfer them from the input_variants.
    preserve_top_level_loops = set(top_level_loop_vars) - set(all_used_vars)
    logger.debug(
        "preserve_top_level_loops {}".format(preserve_top_level_loops)
    )

    # Add in some variables that should always be preserved
    always_keep_keys = {
        "zip_keys",
        "pin_run_as_build",
        "MACOSX_DEPLOYMENT_TARGET",
        "MACOSX_SDK_VERSION",
        "macos_min_version",
        "macos_machine",
        "channel_sources",
        "channel_targets",
        "c_stdlib",
        "c_stdlib_version",
        "docker_image",
        "build_number_decrement",
        # The following keys are required for some of our aarch64 builds
        # Added in https://github.com/conda-forge/conda-forge-pinning-feedstock/pull/180
        "cdt_arch",
        "cdt_name",
        "BUILD",
    }

    if not is_noarch:
        always_keep_keys.add("target_platform")

    if forge_config["github_actions"]["self_hosted"]:
        always_keep_keys.add("github_actions_labels")

    all_used_vars.update(always_keep_keys)
    all_used_vars.update(top_level_vars)

    logger.debug(
        "final all_used_vars {}".format(pprint.pformat(all_used_vars))
    )
    logger.debug("top_level_vars {}".format(pprint.pformat(top_level_vars)))
    logger.debug(
        "top_level_loop_vars {}".format(pprint.pformat(top_level_loop_vars))
    )

    used_key_values = _get_used_key_values_by_input_order(
        squished_input_variants,
        squished_used_variants,
        all_used_vars,
    )

    for k in preserve_top_level_loops:
        used_key_values[k] = squished_input_variants[k]

    _trim_unused_zip_keys(used_key_values)
    _trim_unused_pin_run_as_build(used_key_values)

    # to deduplicate potentially zipped keys, we blow out the collection of variables, then
    #     do a set operation, then collapse it again

    used_key_values = conda_build.variants.dict_of_lists_to_list_of_dicts(
        used_key_values
    )
    used_key_values = {
        conda_build.utils.HashableDict(variant) for variant in used_key_values
    }
    used_key_values = conda_build.variants.list_of_dicts_to_dict_of_lists(
        list(used_key_values)
    )

    _trim_unused_zip_keys(used_key_values)
    _trim_unused_pin_run_as_build(used_key_values)

    logger.debug(
        "final used_key_values {}".format(pprint.pformat(used_key_values))
    )

    return (
        break_up_top_level_values(top_level_loop_vars, used_key_values),
        top_level_loop_vars,
    )


def _yaml_represent_ordereddict(yaml_representer, data):
    # represent_dict processes dict-likes with a .sort() method or plain iterables of key-value
    #     pairs. Only for the latter it never sorts and retains the order of the OrderedDict.
    return yaml.representer.SafeRepresenter.represent_dict(
        yaml_representer, data.items()
    )


def _santize_remote_ci_setup(remote_ci_setup):
    remote_ci_setup_ = conda_build.utils.ensure_list(remote_ci_setup)
    remote_ci_setup = []
    for package in remote_ci_setup_:
        if package.startswith(("'", '"')):
            pass
        elif ("<" in package) or (">" in package) or ("|" in package):
            package = '"' + package + '"'
        remote_ci_setup.append(package)
    return remote_ci_setup


def finalize_config(config, platform, arch, forge_config):
    """For configs without essential parameters like docker_image
    add fallback value.
    """
    build_platform = forge_config["build_platform"][f"{platform}_{arch}"]
    if build_platform.startswith("linux"):
        if "docker_image" in config:
            config["docker_image"] = [config["docker_image"][0]]
        else:
            config["docker_image"] = [forge_config["docker"]["fallback_image"]]

        if "zip_keys" in config:
            for ziplist in config["zip_keys"]:
                if "docker_image" in ziplist:
                    for key in ziplist:
                        if key != "docker_image":
                            config[key] = [config[key][0]]

    return config


def dump_subspace_config_files(
    metas, root_path, platform, arch, upload, forge_config
):
    """With conda-build 3, it handles the build matrix.  We take what it spits out, and write a
    config.yaml file for each matrix entry that it spits out.  References to a specific file
    replace all of the old environment variables that specified a matrix entry.
    """

    # identify how to break up the complete set of used variables.  Anything considered
    #     "top-level" should be broken up into a separate CI job.

    configs, top_level_loop_vars = _collapse_subpackage_variants(
        metas,
        root_path,
        platform,
        arch,
        forge_config,
    )

    # so we have
    # top_level_loop_vars: is used vars variants inside the recipe
    # metas[0].get_used_vars() without channel_targets for some reason :)
    #
    # 

    logger.debug(
        "collapsed subspace config files: {}".format(pprint.pformat(configs))
    )

    # get rid of the special object notation in the yaml file for objects that we dump
    yaml.add_representer(set, yaml.representer.SafeRepresenter.represent_list)
    yaml.add_representer(
        tuple, yaml.representer.SafeRepresenter.represent_list
    )
    yaml.add_representer(OrderedDict, _yaml_represent_ordereddict)

    platform_arch = "{}-{}".format(platform, arch)

    result = []
    for config in configs:
        config_name = "{}_{}".format(
            f"{platform}_{arch}",
            package_key(config, top_level_loop_vars, metas[0].config.subdir),
        )
        short_config_name = config_name
        if len(short_config_name) >= 49:
            h = hashlib.sha256(config_name.encode("utf-8")).hexdigest()[:10]
            short_config_name = config_name[:35] + "_h" + h
        if len("conda-forge-build-done-" + config_name) >= 250:
            # Shorten file name length to avoid hitting maximum filename limits.
            config_name = short_config_name

        out_folder = os.path.join(root_path, ".ci_support")
        out_path = os.path.join(out_folder, config_name) + ".yaml"
        if not os.path.isdir(out_folder):
            os.makedirs(out_folder)

        config = finalize_config(config, platform, arch, forge_config)
        logger.debug(
            "finalized config file: {}".format(pprint.pformat(config))
        )

        with write_file(out_path) as f:
            yaml.dump(config, f, default_flow_style=False)

        target_platform = config.get("target_platform", [platform_arch])[0]
        result.append(
            {
                "config_name": config_name,
                "platform": target_platform,
                "upload": upload,
                "config": config,
                "short_config_name": short_config_name,
                "build_platform": forge_config["build_platform"][
                    f"{platform}_{arch}"
                ].replace("_", "-"),
            }
        )
    return sorted(result, key=lambda x: x["config_name"])


def _get_fast_finish_script(
    provider_name, forge_config, forge_dir, fast_finish_text
):
    get_fast_finish_script = ""
    fast_finish_script = ""
    tooling_branch = forge_config["github"]["tooling_branch_name"]

    cfbs_fpath = os.path.join(
        forge_dir, forge_config["recipe_dir"], "ff_ci_pr_build.py"
    )
    if provider_name == "appveyor":
        if os.path.exists(cfbs_fpath):
            fast_finish_script = "{recipe_dir}\\ff_ci_pr_build".format(
                recipe_dir=forge_config["recipe_dir"]
            )
        else:
            get_fast_finish_script = '''powershell -Command "(New-Object Net.WebClient).DownloadFile('https://raw.githubusercontent.com/conda-forge/conda-forge-ci-setup-feedstock/{branch}/recipe/conda_forge_ci_setup/ff_ci_pr_build.py', 'ff_ci_pr_build.py')"'''  # NOQA
            fast_finish_script += "ff_ci_pr_build"
            fast_finish_text += "del {fast_finish_script}.py"

        fast_finish_text = fast_finish_text.format(
            get_fast_finish_script=get_fast_finish_script.format(
                branch=tooling_branch
            ),
            fast_finish_script=fast_finish_script,
        )

        fast_finish_text = fast_finish_text.strip()
        fast_finish_text = fast_finish_text.replace("\n", "\n        ")
    else:
        # If the recipe supplies its own ff_ci_pr_build.py script,
        # we use it instead of the global one.
        if os.path.exists(cfbs_fpath):
            get_fast_finish_script += (
                "cat {recipe_dir}/ff_ci_pr_build.py".format(
                    recipe_dir=forge_config["recipe_dir"]
                )
            )
        else:
            get_fast_finish_script += "curl https://raw.githubusercontent.com/conda-forge/conda-forge-ci-setup-feedstock/{branch}/recipe/conda_forge_ci_setup/ff_ci_pr_build.py"  # NOQA

        fast_finish_text = fast_finish_text.format(
            get_fast_finish_script=get_fast_finish_script.format(
                branch=tooling_branch
            )
        )

        fast_finish_text = fast_finish_text.strip()
    return fast_finish_text


def migrate_combined_spec(combined_spec, forge_dir, config, forge_config):
    """CFEP-9 variant migrations

    Apply the list of migrations configurations to the build (in the correct sequence)
    This will be used to change the variant within the list of MetaData instances,
    and return the migrated variants.

    This has to happend before the final variant files are computed.

    The method for application is determined by the variant algebra as defined by CFEP-9

    """
    combined_spec = combined_spec.copy()
    if "migration_fns" not in forge_config:
        migrations = set_migration_fns(forge_dir, forge_config)
    migrations = forge_config["migration_fns"]

    from .variant_algebra import parse_variant, variant_add

    migration_variants = [
        (fn, parse_variant(open(fn, "r").read(), config=config))
        for fn in migrations
    ]

    migration_variants.sort(key=lambda fn_v: (fn_v[1]["migrator_ts"], fn_v[0]))
    if len(migration_variants):
        logger.info(
            f"Applying migrations: {','.join(k for k, v in migration_variants)}"
        )

    for migrator_file, migration in migration_variants:
        if "migrator_ts" in migration:
            del migration["migrator_ts"]
        if len(migration):
            combined_spec = variant_add(combined_spec, migration)
    return combined_spec


def _render_ci_provider(
    provider_name,
    jinja_env,
    forge_config,
    forge_dir,
    platforms,
    archs,
    fast_finish_text,
    platform_target_path,
    platform_template_file,
    platform_specific_setup,
    keep_noarchs=None,
    extra_platform_files={},
    upload_packages=[],
    return_metadata=False,
):
    if keep_noarchs is None:
        keep_noarchs = [False] * len(platforms)

    metas_list_of_lists = []
    enable_platform = [False] * len(platforms)
    for i, (platform, arch, keep_noarch) in enumerate(
        zip(platforms, archs, keep_noarchs)
    ):
        os.environ["CONFIG_VERSION"] = forge_config["config_version"]
        os.environ["BUILD_PLATFORM"] = forge_config["build_platform"][
            f"{platform}_{arch}"
        ].replace("_", "-")

        # set the environment variable for OS version
        if platform == "linux":
            ver = forge_config["os_version"][f"{platform}_{arch}"]
            if ver:
                os.environ["DEFAULT_LINUX_VERSION"] = ver

        # detect if `compiler('cuda')` is used in meta.yaml,
        # and set appropriate environment variable
        
        # detect if it's rattler-build recipe
        if forge_config["conda_build_tool"] == RATTLER_BUILD:
            recipe_file = "recipe.yaml"
        else:
            recipe_file = "meta.yaml"
        
        with open(
            os.path.join(forge_dir, forge_config["recipe_dir"], recipe_file)
        ) as f:
            meta_lines = f.readlines()

        # looking for `compiler('cuda')` with both quote variants;
        # do not match if there is a `#` somewhere before on the line
        # TODO: Ask directly from recipe.yaml if we have cuda compiler
        pat = re.compile(r"^[^\#]*compiler\((\"cuda\"|\'cuda\')\).*")
        for ml in meta_lines:
            if pat.match(ml):
                os.environ["CF_CUDA_ENABLED"] = "True"

        # TODO: 
        config = conda_build.config.get_or_merge_config(
            None,
            exclusive_config_file=forge_config["exclusive_config_file"],
            platform=platform,
            arch=arch,
        )

        # Get the combined variants from normal variant locations prior to running migrations
        
        # here we combine conda_build from our recipe, and the one that was 
        # built on top calling conda_build.config.get_or_merge_config
        # usually it will result in having the conda_build.yaml from cf-pinning
        # or you can have your exclusive_config_file

        # use also variants.yml as spec
        (
            combined_variant_spec,
            _,
        ) = conda_build.variants.get_package_combined_spec(
            os.path.join(forge_dir, forge_config["recipe_dir"]), config=config
        )   

        # here we should load our variants.yaml
        # if it's present present
        if recipe_file == "recipe.yaml":
            # in reality get_selectors return just the namespace
            # so we can reuse it for our new recipe
            namespace = get_selectors(config)
            variants_path = os.path.join(forge_dir, forge_config["recipe_dir"], 'variants.yaml')
            if os.path.exists(variants_path):
                new_spec = parse_recipe_config_file(variants_path, namespace)
                specs = {
                    'combined_spec': combined_variant_spec,
                    'variants.yaml': new_spec
                }
                combined_variant_spec = conda_build.variants.combine_specs(specs)

        migrated_combined_variant_spec = migrate_combined_spec(
            combined_variant_spec,
            forge_dir,
            config,
            forge_config,
        )
        for channel_target in migrated_combined_variant_spec.get(
            "channel_targets", []
        ):
            if (
                channel_target.startswith("conda-forge ")
                and provider_name == "github_actions"
                and not forge_config["github_actions"]["self_hosted"]
            ):
                raise RuntimeError(
                    "Using github_actions as the CI provider inside "
                    "conda-forge github org is not allowed in order "
                    "to avoid a denial of service for other infrastructure."
                )

            # we skip travis builds for anything but aarch64, ppc64le and s390x
            # due to their current open-source policies around usage
            if (
                channel_target.startswith("conda-forge ")
                and provider_name == "travis"
                and (
                    platform != "linux"
                    or arch not in ["aarch64", "ppc64le", "s390x"]
                )
            ):
                raise RuntimeError(
                    "Travis CI can only be used for 'linux_aarch64', "
                    "'linux_ppc64le' or 'linux_s390x' native builds"
                    ", not '%s_%s', to avoid using open-source build minutes!"
                    % (platform, arch)
                )

        # AFAIK there is no way to get conda build to ignore the CBC yaml
        # in the recipe. This one can mess up migrators applied with local
        # CBC yaml files where variants in the migrators are not in the CBC.
        # Thus we move it out of the way.
        # TODO: upstream this as a flag in conda-build
        try:
            _recipe_cbc = os.path.join(
                forge_dir,
                forge_config["recipe_dir"],
                "conda_build_config.yaml",
            )
            if os.path.exists(_recipe_cbc):
                os.rename(_recipe_cbc, _recipe_cbc + ".conda.smithy.bak")

            channel_sources = migrated_combined_variant_spec.get(
                "channel_sources", [""]
            )[0].split(",")

            if recipe_file == "recipe.yaml":
                metas = rattler_render(
                    os.path.join(forge_dir, forge_config["recipe_dir"]),
                    platform=platform,
                    arch=arch,
                    ignore_system_variants=True,
                    variants=migrated_combined_variant_spec,
                    channel_urls=channel_sources,
                )
            else:
                metas = conda_build.api.render(
                    os.path.join(forge_dir, forge_config["recipe_dir"]),
                    platform=platform,
                    arch=arch,
                    ignore_system_variants=True,
                    variants=migrated_combined_variant_spec,
                    permit_undefined_jinja=True,
                    finalize=False,
                    bypass_env_check=True,
                    channel_urls=channel_sources,
                )
        except Exception as e:
            raise e
        finally:
            if os.path.exists(_recipe_cbc + ".conda.smithy.bak"):
                os.rename(_recipe_cbc + ".conda.smithy.bak", _recipe_cbc)

        # render returns some download & reparsing info that we don't care about
        metas = [m for m, _, _ in metas]
        if not keep_noarch:
            to_delete = []
            for idx, meta in enumerate(metas):
                if meta.noarch:
                    # do not build noarch, including noarch: python, packages on Travis CI.
                    to_delete.append(idx)
            for idx in reversed(to_delete):
                del metas[idx]

        for meta in metas:
            if not meta.skip():
                enable_platform[i] = True
        metas_list_of_lists.append(metas)

    if not any(enable_platform):
        # There are no cases to build (not even a case without any special
        # dependencies), so remove the run_docker_build.sh if it exists.
        forge_config[provider_name]["enabled"] = False

        target_fnames = [platform_target_path]
        if extra_platform_files:
            for val in extra_platform_files.values():
                target_fnames.extend(val)
        for each_target_fname in target_fnames:
            remove_file(each_target_fname)
    else:
        forge_config[provider_name]["enabled"] = True
        fancy_name = {
            "linux_64": "Linux",
            "osx_64": "OSX",
            "win_64": "Windows",
            "linux_aarch64": "Arm64",
            "linux_ppc64le": "PowerPC64",
        }
        fancy_platforms = []
        unfancy_platforms = set()

        configs = []
        for metas, platform, arch, enable, upload in zip(
            metas_list_of_lists,
            platforms,
            archs,
            enable_platform,
            upload_packages,
        ):  
            if enable:
                dumped_config = dump_subspace_config_files(
                        metas, forge_dir, platform, arch, upload, forge_config
                    )
                configs.extend(
                    dumped_config
                )
                plat_arch = f"{platform}_{arch}"
                forge_config[plat_arch]["enabled"] = True
                fancy_platforms.append(fancy_name.get(plat_arch, plat_arch))
                unfancy_platforms.add(plat_arch)
            elif platform in extra_platform_files:
                for each_target_fname in extra_platform_files[platform]:
                    remove_file(each_target_fname)

        for key in extra_platform_files.keys():
            if key != "common" and key not in platforms:
                for each_target_fname in extra_platform_files[key]:
                    remove_file(each_target_fname)

        forge_config[provider_name]["platforms"] = ",".join(fancy_platforms)
        forge_config[provider_name]["all_platforms"] = list(unfancy_platforms)

        # Copy the config now. Changes below shouldn't persist across CI.
        forge_config = deepcopy(forge_config)

        forge_config["configs"] = configs

        forge_config["fast_finish"] = _get_fast_finish_script(
            provider_name,
            forge_dir=forge_dir,
            forge_config=forge_config,
            fast_finish_text=fast_finish_text,
        )

        # If the recipe has its own conda_forge_ci_setup package, then
        # install that
        if os.path.exists(
            os.path.join(
                forge_dir,
                forge_config["recipe_dir"],
                "conda_forge_ci_setup",
                "__init__.py",
            )
        ) and os.path.exists(
            os.path.join(
                forge_dir,
                forge_config["recipe_dir"],
                "setup.py",
            )
        ):
            forge_config["local_ci_setup"] = True
        else:
            forge_config["local_ci_setup"] = False

        # hook for extending with whatever platform specific junk we need.
        #     Function passed in as argument
        build_platforms = OrderedDict()
        for platform, arch, enable in zip(platforms, archs, enable_platform):
            if enable:
                build_platform = forge_config["build_platform"][
                    f"{platform}_{arch}"
                ].split("_")[0]
                build_platforms[build_platform] = True

        for platform in build_platforms.keys():
            platform_specific_setup(
                jinja_env=jinja_env,
                forge_dir=forge_dir,
                forge_config=forge_config,
                platform=platform,
            )

        template = jinja_env.get_template(platform_template_file)
        with write_file(platform_target_path) as fh:
            fh.write(template.render(**forge_config))

    # circleci needs a placeholder file of sorts - always write the output, even if no metas
    if provider_name == "circle":
        template = jinja_env.get_template(platform_template_file)
        with write_file(platform_target_path) as fh:
            fh.write(template.render(**forge_config))
    # TODO: azure-pipelines might need the same as circle
    if return_metadata:
        return dict(
            forge_config=forge_config,
            metas_list_of_lists=metas_list_of_lists,
            platforms=platforms,
            archs=archs,
            enable_platform=enable_platform,
            provider_name=provider_name,
        )
    else:
        return forge_config


def _get_build_setup_line(forge_dir, platform, forge_config):
    # If the recipe supplies its own run_conda_forge_build_setup script_linux,
    # we use it instead of the global one.
    if platform == "linux":
        cfbs_fpath = os.path.join(
            forge_dir,
            forge_config["recipe_dir"],
            "run_conda_forge_build_setup_linux",
        )
    elif platform == "win":
        cfbs_fpath = os.path.join(
            forge_dir,
            forge_config["recipe_dir"],
            "run_conda_forge_build_setup_win.bat",
        )
    else:
        cfbs_fpath = os.path.join(
            forge_dir,
            forge_config["recipe_dir"],
            "run_conda_forge_build_setup_osx",
        )

    build_setup = ""
    if os.path.exists(cfbs_fpath):
        if platform == "linux":
            build_setup += textwrap.dedent(
                """\
                # Overriding global run_conda_forge_build_setup_linux with local copy.
                source ${RECIPE_ROOT}/run_conda_forge_build_setup_linux

            """
            )
        elif platform == "win":
            build_setup += textwrap.dedent(
                """\
                :: Overriding global run_conda_forge_build_setup_win with local copy.
                CALL {recipe_dir}\\run_conda_forge_build_setup_win
            """.format(
                    recipe_dir=forge_config["recipe_dir"]
                )
            )
        else:
            build_setup += textwrap.dedent(
                """\
                # Overriding global run_conda_forge_build_setup_osx with local copy.
                source {recipe_dir}/run_conda_forge_build_setup_osx
            """.format(
                    recipe_dir=forge_config["recipe_dir"]
                )
            )
    else:
        if platform == "win":
            build_setup += textwrap.dedent(
                """\
                CALL run_conda_forge_build_setup

            """
            )
        else:
            build_setup += textwrap.dedent(
                """\
            source run_conda_forge_build_setup

            """
            )
    return build_setup


def _circle_specific_setup(jinja_env, forge_config, forge_dir, platform):
    if platform == "linux":
        yum_build_setup = generate_yum_requirements(forge_config, forge_dir)
        if yum_build_setup:
            forge_config["yum_build_setup"] = yum_build_setup

    forge_config["build_setup"] = _get_build_setup_line(
        forge_dir, platform, forge_config
    )

    template_files = [".circleci/fast_finish_ci_pr_build.sh"]

    if platform == "linux":
        template_files.append(".scripts/run_docker_build.sh")
        template_files.append(".scripts/build_steps.sh")
    else:
        template_files.append(".scripts/run_osx_build.sh")

    _render_template_exe_files(
        forge_config=forge_config,
        jinja_env=jinja_env,
        template_files=template_files,
        forge_dir=forge_dir,
    )

    # Fix permission of other shell files.
    target_fnames = [
        os.path.join(forge_dir, ".circleci", "checkout_merge_commit.sh")
    ]
    for target_fname in target_fnames:
        set_exe_file(target_fname, True)


def generate_yum_requirements(forge_config, forge_dir):
    # If there is a "yum_requirements.txt" file in the recipe, we honour it.
    yum_requirements_fpath = os.path.join(
        forge_dir, forge_config["recipe_dir"], "yum_requirements.txt"
    )
    yum_build_setup = ""
    if os.path.exists(yum_requirements_fpath):
        with open(yum_requirements_fpath) as fh:
            requirements = [
                line.strip()
                for line in fh
                if line.strip() and not line.strip().startswith("#")
            ]
        if not requirements:
            raise ValueError(
                "No yum requirements enabled in the "
                "yum_requirements.txt, please remove the file "
                "or add some."
            )
        yum_build_setup = textwrap.dedent(
            """\

            # Install the yum requirements defined canonically in the
            # "recipe/yum_requirements.txt" file. After updating that file,
            # run "conda smithy rerender" and this line will be updated
            # automatically.
            /usr/bin/sudo -n yum install -y {}


        """.format(
                " ".join(requirements)
            )
        )
    return yum_build_setup


def _get_platforms_of_provider(provider, forge_config):
    platforms = []
    keep_noarchs = []
    archs = []
    upload_packages = []
    for platform_arch in forge_config["build_platform"].keys():
        platform, arch = platform_arch.split("_")
        build_platform_arch = forge_config["build_platform"][platform_arch]
        build_platform, build_arch = build_platform_arch.split("_")
        if (
            build_arch == "64"
            and build_platform in forge_config["provider"]
            and forge_config["provider"][build_platform]
        ):
            build_platform_arch = build_platform

        if build_platform_arch not in forge_config["provider"]:
            continue
        providers = forge_config["provider"][build_platform_arch]
        if provider in providers:
            platforms.append(platform)
            archs.append(arch)
            if platform_arch in forge_config["noarch_platforms"]:
                keep_noarchs.append(True)
            else:
                keep_noarchs.append(False)
            # Allow config to disable package uploads on a per provider basis,
            # default to True if not set explicitly set to False by config entry.
            upload_packages.append(
                (forge_config.get(provider, {}).get("upload_packages", True))
            )
        elif (
            provider == "azure"
            and forge_config["azure"]["force"]
            and arch == "64"
        ):
            platforms.append(platform)
            archs.append(arch)
            if platform_arch in forge_config["noarch_platforms"]:
                keep_noarchs.append(True)
            else:
                keep_noarchs.append(False)
            upload_packages.append(False)
    return platforms, archs, keep_noarchs, upload_packages


def render_circle(jinja_env, forge_config, forge_dir, return_metadata=False):
    target_path = os.path.join(forge_dir, ".circleci", "config.yml")
    template_filename = "circle.yml.tmpl"
    fast_finish_text = textwrap.dedent(
        """\
            {get_fast_finish_script} | \\
                 python - -v --ci "circle" "${{CIRCLE_PROJECT_USERNAME}}/${{CIRCLE_PROJECT_REPONAME}}" "${{CIRCLE_BUILD_NUM}}" "${{CIRCLE_PR_NUMBER}}"
        """  # noqa
    )
    extra_platform_files = {
        "common": [
            os.path.join(forge_dir, ".circleci", "checkout_merge_commit.sh"),
            os.path.join(forge_dir, ".circleci", "fast_finish_ci_pr_build.sh"),
        ],
    }

    (
        platforms,
        archs,
        keep_noarchs,
        upload_packages,
    ) = _get_platforms_of_provider("circle", forge_config)

    return _render_ci_provider(
        "circle",
        jinja_env=jinja_env,
        forge_config=forge_config,
        forge_dir=forge_dir,
        platforms=platforms,
        archs=archs,
        fast_finish_text=fast_finish_text,
        platform_target_path=target_path,
        platform_template_file=template_filename,
        platform_specific_setup=_circle_specific_setup,
        keep_noarchs=keep_noarchs,
        extra_platform_files=extra_platform_files,
        upload_packages=upload_packages,
        return_metadata=return_metadata,
    )


def _travis_specific_setup(jinja_env, forge_config, forge_dir, platform):
    build_setup = _get_build_setup_line(forge_dir, platform, forge_config)

    platform_templates = {
        "linux": [".scripts/run_docker_build.sh", ".scripts/build_steps.sh"],
        "osx": [".scripts/run_osx_build.sh"],
        "win": [],
    }
    template_files = platform_templates.get(platform, [])

    if platform == "linux":
        yum_build_setup = generate_yum_requirements(forge_config, forge_dir)
        if yum_build_setup:
            forge_config["yum_build_setup"] = yum_build_setup

    forge_config["build_setup"] = build_setup

    _render_template_exe_files(
        forge_config=forge_config,
        jinja_env=jinja_env,
        template_files=template_files,
        forge_dir=forge_dir,
    )


def _render_template_exe_files(
    forge_config, jinja_env, template_files, forge_dir
):
    for template_file in template_files:
        template = jinja_env.get_template(
            os.path.basename(template_file) + ".tmpl"
        )
        target_fname = os.path.join(forge_dir, template_file)
        new_file_contents = template.render(**forge_config)
        if target_fname in get_common_scripts(forge_dir) and os.path.exists(
            target_fname
        ):
            with open(target_fname, "r") as fh:
                old_file_contents = fh.read()
                if old_file_contents != new_file_contents:
                    import difflib

                    logger.debug(
                        "diff:\n%s"
                        % (
                            "\n".join(
                                difflib.unified_diff(
                                    old_file_contents.splitlines(),
                                    new_file_contents.splitlines(),
                                    fromfile=target_fname,
                                    tofile=target_fname,
                                )
                            )
                        )
                    )
                    raise RuntimeError(
                        "Same file {} is rendered twice with different contents".format(
                            target_fname
                        )
                    )
        with write_file(target_fname) as fh:
            fh.write(new_file_contents)
        # Fix permission of template shell files
        set_exe_file(target_fname, True)


def render_travis(jinja_env, forge_config, forge_dir, return_metadata=False):
    target_path = os.path.join(forge_dir, ".travis.yml")
    template_filename = "travis.yml.tmpl"
    fast_finish_text = ""

    (
        platforms,
        archs,
        keep_noarchs,
        upload_packages,
    ) = _get_platforms_of_provider("travis", forge_config)

    return _render_ci_provider(
        "travis",
        jinja_env=jinja_env,
        forge_config=forge_config,
        forge_dir=forge_dir,
        platforms=platforms,
        archs=archs,
        fast_finish_text=fast_finish_text,
        platform_target_path=target_path,
        platform_template_file=template_filename,
        keep_noarchs=keep_noarchs,
        platform_specific_setup=_travis_specific_setup,
        upload_packages=upload_packages,
        return_metadata=return_metadata,
    )


def _appveyor_specific_setup(jinja_env, forge_config, forge_dir, platform):
    build_setup = _get_build_setup_line(forge_dir, platform, forge_config)
    build_setup = build_setup.rstrip()
    new_build_setup = ""
    for line in build_setup.split("\n"):
        if line.startswith("#"):
            new_build_setup += "    " + line + "\n"
        else:
            new_build_setup += "    - cmd: " + line + "\n"
    build_setup = new_build_setup.strip()

    forge_config["build_setup"] = build_setup


def render_appveyor(jinja_env, forge_config, forge_dir, return_metadata=False):
    target_path = os.path.join(forge_dir, ".appveyor.yml")
    fast_finish_text = textwrap.dedent(
        """\
            {get_fast_finish_script}
            "%CONDA_INSTALL_LOCN%\\python.exe" {fast_finish_script}.py -v --ci "appveyor" "%APPVEYOR_ACCOUNT_NAME%/%APPVEYOR_PROJECT_SLUG%" "%APPVEYOR_BUILD_NUMBER%" "%APPVEYOR_PULL_REQUEST_NUMBER%"
        """  # noqa
    )
    template_filename = "appveyor.yml.tmpl"

    (
        platforms,
        archs,
        keep_noarchs,
        upload_packages,
    ) = _get_platforms_of_provider("appveyor", forge_config)

    return _render_ci_provider(
        "appveyor",
        jinja_env=jinja_env,
        forge_config=forge_config,
        forge_dir=forge_dir,
        platforms=platforms,
        archs=archs,
        fast_finish_text=fast_finish_text,
        platform_target_path=target_path,
        platform_template_file=template_filename,
        keep_noarchs=keep_noarchs,
        platform_specific_setup=_appveyor_specific_setup,
        upload_packages=upload_packages,
        return_metadata=return_metadata,
    )


def _github_actions_specific_setup(
    jinja_env, forge_config, forge_dir, platform
):
    # Handle GH-hosted and self-hosted runners runs-on config
    # Do it before the deepcopy below so these changes can be used by the
    # .github/worfkflows/conda-build.yml template
    runs_on = {
        "osx-64": {
            "os": "macos",
            "hosted_labels": ("macos-latest",),
            "self_hosted_labels": ("macOS", "x64"),
        },
        "osx-arm64": {
            "os": "macos",
            "hosted_labels": ("macos-14",),
            "self_hosted_labels": ("macOS", "arm64"),
        },
        "linux-64": {
            "os": "ubuntu",
            "hosted_labels": ("ubuntu-latest",),
            "self_hosted_labels": ("linux", "x64"),
        },
        "linux-aarch64": {
            "os": "ubuntu",
            "hosted_labels": ("ubuntu-latest",),
            "self_hosted_labels": ("linux", "ARM64"),
        },
        "win-64": {
            "os": "windows",
            "hosted_labels": ("windows-latest",),
            "self_hosted_labels": ("windows", "x64"),
        },
        "win-arm64": {
            "os": "windows",
            "hosted_labels": ("windows-latest",),
            "self_hosted_labels": ("windows", "ARM64"),
        },
    }
    for data in forge_config["configs"]:
        if not data["build_platform"].startswith(platform):
            continue
        # This Github Actions specific configs are prefixed with "gha_"
        # because we are not deepcopying the data dict intentionally
        # so it can be used in the general "render_github_actions" function
        # This avoid potential collisions with other CI providers :crossed_fingers:
        data["gha_os"] = runs_on[data["build_platform"]]["os"]
        data["gha_with_gpu"] = False

        self_hosted_default = list(
            runs_on[data["build_platform"]]["self_hosted_labels"]
        )
        self_hosted_default += ["self-hosted"]
        hosted_default = list(runs_on[data["build_platform"]]["hosted_labels"])

        labels_default = (
            ["hosted"]
            if forge_config["github_actions"]["self_hosted"]
            else ["self-hosted"]
        )
        labels = conda_build.utils.ensure_list(
            data["config"].get("github_actions_labels", [labels_default])[0]
        )

        if len(labels) == 1 and labels[0] == "hosted":
            labels = hosted_default
        elif len(labels) == 1 and labels[0] in "self-hosted":
            labels = self_hosted_default
        else:
            # Prepend the required ones
            labels += self_hosted_default

        if forge_config["github_actions"]["self_hosted"]:
            data["gha_runs_on"] = []
            # labels provided in conda-forge.yml
            for label in labels:
                if label.startswith("cirun-"):
                    label += (
                        "--${{ github.run_id }}-" + data["short_config_name"]
                    )
                if "gpu" in label.lower():
                    data["gha_with_gpu"] = True
                data["gha_runs_on"].append(label)
        else:
            data["gha_runs_on"] = hosted_default

    build_setup = _get_build_setup_line(forge_dir, platform, forge_config)

    if platform == "linux":
        yum_build_setup = generate_yum_requirements(forge_config, forge_dir)
        if yum_build_setup:
            forge_config["yum_build_setup"] = yum_build_setup

    forge_config = deepcopy(forge_config)
    forge_config["build_setup"] = build_setup

    platform_templates = {
        "linux": [
            ".scripts/run_docker_build.sh",
            ".scripts/build_steps.sh",
        ],
        "osx": [
            ".scripts/run_osx_build.sh",
        ],
        "win": [
            ".scripts/run_win_build.bat",
        ],
    }

    template_files = platform_templates.get(platform, [])

    # Templates for all platforms
    if forge_config["github_actions"]["store_build_artifacts"]:
        template_files.append(".scripts/create_conda_build_artifacts.sh")

    _render_template_exe_files(
        forge_config=forge_config,
        jinja_env=jinja_env,
        template_files=template_files,
        forge_dir=forge_dir,
    )


def render_github_actions(
    jinja_env, forge_config, forge_dir, return_metadata=False
):
    target_path = os.path.join(
        forge_dir, ".github", "workflows", "conda-build.yml"
    )
    template_filename = "github-actions.yml.tmpl"
    fast_finish_text = ""

    (
        platforms,
        archs,
        keep_noarchs,
        upload_packages,
    ) = _get_platforms_of_provider("github_actions", forge_config)

    logger.debug("github platforms retrieved")

    remove_file_or_dir(target_path)
    return _render_ci_provider(
        "github_actions",
        jinja_env=jinja_env,
        forge_config=forge_config,
        forge_dir=forge_dir,
        platforms=platforms,
        archs=archs,
        fast_finish_text=fast_finish_text,
        platform_target_path=target_path,
        platform_template_file=template_filename,
        platform_specific_setup=_github_actions_specific_setup,
        keep_noarchs=keep_noarchs,
        upload_packages=upload_packages,
        return_metadata=return_metadata,
    )


def _azure_specific_setup(jinja_env, forge_config, forge_dir, platform):
    build_setup = _get_build_setup_line(forge_dir, platform, forge_config)

    if platform == "linux":
        yum_build_setup = generate_yum_requirements(forge_config, forge_dir)
        if yum_build_setup:
            forge_config["yum_build_setup"] = yum_build_setup

    forge_config = deepcopy(forge_config)
    forge_config["build_setup"] = build_setup

    platform_templates = {
        "linux": [
            ".scripts/run_docker_build.sh",
            ".scripts/build_steps.sh",
            ".azure-pipelines/azure-pipelines-linux.yml",
        ],
        "osx": [
            ".azure-pipelines/azure-pipelines-osx.yml",
            ".scripts/run_osx_build.sh",
        ],
        "win": [
            ".azure-pipelines/azure-pipelines-win.yml",
            ".scripts/run_win_build.bat",
        ],
    }

    if forge_config["azure"]["store_build_artifacts"]:
        platform_templates["linux"].append(
            ".scripts/create_conda_build_artifacts.sh"
        )
        platform_templates["osx"].append(
            ".scripts/create_conda_build_artifacts.sh"
        )
        platform_templates["win"].append(
            ".scripts/create_conda_build_artifacts.bat"
        )
    template_files = platform_templates.get(platform, [])

    azure_settings = deepcopy(forge_config["azure"][f"settings_{platform}"])
    azure_settings.pop("swapfile_size", None)
    azure_settings.setdefault("strategy", {})
    azure_settings["strategy"].setdefault("matrix", {})

    # Limit the amount of parallel jobs running at the same time
    # weighted by platform population
    max_parallel = forge_config["azure"]["max_parallel"]
    if len(forge_config["configs"]) > max_parallel:
        n_configs = len(forge_config["configs"])
        platform_counts = Counter(
            [
                k["build_platform"].split("-")[0]
                for k in forge_config["configs"]
            ]
        )
        ratio = platform_counts[platform.split("-")[0]] / n_configs
        azure_settings["strategy"]["maxParallel"] = max(
            1, round(max_parallel * ratio)
        )

    for data in forge_config["configs"]:
        if not data["build_platform"].startswith(platform):
            continue
        config_rendered = OrderedDict(
            {
                "CONFIG": data["config_name"],
                "UPLOAD_PACKAGES": str(data["upload"]),
            }
        )
        # fmt: off
        if "docker_image" in data["config"] and platform == "linux":
            config_rendered["DOCKER_IMAGE"] = data["config"]["docker_image"][-1]
        if forge_config["azure"]["store_build_artifacts"]:
            config_rendered["SHORT_CONFIG"] = data["short_config_name"]
        azure_settings["strategy"]["matrix"][data["config_name"]] = config_rendered
        # fmt: on

    forge_config["azure_yaml"] = yaml.dump(azure_settings)
    _render_template_exe_files(
        forge_config=forge_config,
        jinja_env=jinja_env,
        template_files=template_files,
        forge_dir=forge_dir,
    )


def render_azure(jinja_env, forge_config, forge_dir, return_metadata=False):
    target_path = os.path.join(forge_dir, "azure-pipelines.yml")
    
    if forge_config["conda_build_tool"] == RATTLER_BUILD:
        template_filename = "azure-pipelines-new-recipe.yml.tmpl"
    else:
        template_filename = "azure-pipelines.yml.tmpl"

    fast_finish_text = ""

    (
        platforms,
        archs,
        keep_noarchs,
        upload_packages,
    ) = _get_platforms_of_provider("azure", forge_config)

    logger.debug("azure platforms retreived")

    remove_file_or_dir(os.path.join(forge_dir, ".azure-pipelines"))
    return _render_ci_provider(
        "azure",
        jinja_env=jinja_env,
        forge_config=forge_config,
        forge_dir=forge_dir,
        platforms=platforms,
        archs=archs,
        fast_finish_text=fast_finish_text,
        platform_target_path=target_path,
        platform_template_file=template_filename,
        platform_specific_setup=_azure_specific_setup,
        keep_noarchs=keep_noarchs,
        upload_packages=upload_packages,
        return_metadata=return_metadata,
    )


def _drone_specific_setup(jinja_env, forge_config, forge_dir, platform):
    platform_templates = {
        "linux": [".scripts/build_steps.sh"],
        "osx": [],
        "win": [],
    }
    template_files = platform_templates.get(platform, [])

    build_setup = _get_build_setup_line(forge_dir, platform, forge_config)

    if platform == "linux":
        yum_build_setup = generate_yum_requirements(forge_config, forge_dir)
        if yum_build_setup:
            forge_config["yum_build_setup"] = yum_build_setup

    forge_config["build_setup"] = build_setup

    _render_template_exe_files(
        forge_config=forge_config,
        jinja_env=jinja_env,
        template_files=template_files,
        forge_dir=forge_dir,
    )


def render_drone(jinja_env, forge_config, forge_dir, return_metadata=False):
    target_path = os.path.join(forge_dir, ".drone.yml")
    template_filename = "drone.yml.tmpl"
    fast_finish_text = ""

    (
        platforms,
        archs,
        keep_noarchs,
        upload_packages,
    ) = _get_platforms_of_provider("drone", forge_config)

    return _render_ci_provider(
        "drone",
        jinja_env=jinja_env,
        forge_config=forge_config,
        forge_dir=forge_dir,
        platforms=platforms,
        archs=archs,
        fast_finish_text=fast_finish_text,
        platform_target_path=target_path,
        platform_template_file=template_filename,
        platform_specific_setup=_drone_specific_setup,
        keep_noarchs=keep_noarchs,
        upload_packages=upload_packages,
        return_metadata=return_metadata,
    )


_woodpecker_specific_setup = _drone_specific_setup


def render_woodpecker(
    jinja_env, forge_config, forge_dir, return_metadata=False
):
    target_path = os.path.join(forge_dir, ".woodpecker.yml")
    template_filename = "woodpecker.yml.tmpl"
    fast_finish_text = ""

    (
        platforms,
        archs,
        keep_noarchs,
        upload_packages,
    ) = _get_platforms_of_provider("woodpecker", forge_config)

    return _render_ci_provider(
        "woodpecker",
        jinja_env=jinja_env,
        forge_config=forge_config,
        forge_dir=forge_dir,
        platforms=platforms,
        archs=archs,
        fast_finish_text=fast_finish_text,
        platform_target_path=target_path,
        platform_template_file=template_filename,
        platform_specific_setup=_woodpecker_specific_setup,
        keep_noarchs=keep_noarchs,
        upload_packages=upload_packages,
        return_metadata=return_metadata,
    )


def azure_build_id_from_token(forge_config):
    """Retrieve Azure `build_id` from a `forge_config` using an Azure token.
    This function allows the `build_id` to be retrieved when the Azure org is private.
    """
    # If it fails then we switch to a request using an Azure token.
    from conda_smithy import azure_ci_utils

    config = azure_ci_utils.AzureConfig(
        org_or_user=forge_config["azure"]["user_or_org"],
        project_name=forge_config["azure"]["project_name"],
    )
    repo = forge_config["github"]["repo_name"]
    build_info = azure_ci_utils.get_build_id(repo, config)
    forge_config["azure"]["build_id"] = build_info["build_id"]


def azure_build_id_from_public(forge_config):
    """Retrieve Azure `build_id` from a `forge_config`. This function only works
    when the Azure org is public.
    """
    resp = requests.get(
        "https://dev.azure.com/{org}/{project_name}/_apis/build/definitions?name={repo}".format(
            org=forge_config["azure"]["user_or_org"],
            project_name=forge_config["azure"]["project_name"],
            repo=forge_config["github"]["repo_name"],
        )
    )
    resp.raise_for_status()
    build_def = resp.json()["value"][0]
    forge_config["azure"]["build_id"] = build_def["id"]


def render_README(jinja_env, forge_config, forge_dir, render_info=None):
    if "README.md" in forge_config["skip_render"]:
        logger.info("README.md rendering is skipped")
        return

    render_info = render_info or []
    metas = []
    for md in render_info:
        for _metas, enabled in zip(
            md["metas_list_of_lists"], md["enable_platform"]
        ):
            if enabled and len(_metas) > 0:
                metas.extend(_metas)

    if len(metas) == 0:
        try:
            if forge_config["conda_build_tool"] == RATTLER_BUILD:
                metas = rattler_render(
                    os.path.join(forge_dir, forge_config["recipe_dir"]),
                    exclusive_config_file=forge_config["exclusive_config_file"],
                )
            else:
                metas = conda_build.api.render(
                    os.path.join(forge_dir, forge_config["recipe_dir"]),
                    exclusive_config_file=forge_config["exclusive_config_file"],
                    permit_undefined_jinja=True,
                    finalize=False,
                    bypass_env_check=True,
                    trim_skip=False,
                )
            metas = [m[0] for m in metas]
        except Exception as e:
            raise RuntimeError(
                "Could not create any metadata for rendering the README.md!"
                " This likely indicates a serious bug or a feedstock with no actual"
                " builds."
            )

    package_name = get_feedstock_name_from_meta(metas[0])
    package_about = get_feedstock_about_from_meta(metas[0])

    ci_support_path = os.path.join(forge_dir, ".ci_support")
    variants = []
    channel_targets = []
    if os.path.exists(ci_support_path):
        for filename in os.listdir(ci_support_path):
            if filename.endswith(".yaml"):
                variant_name, _ = os.path.splitext(filename)
                variants.append(variant_name)
                with open(os.path.join(ci_support_path, filename)) as fh:
                    data = yaml.safe_load(fh)
                    channel_targets.append(
                        data.get("channel_targets", ["conda-forge main"])[0]
                    )

    if not channel_targets:
        # default to conda-forge if no channel_targets are specified (shouldn't happen)
        channel_targets = ["conda-forge main"]

    subpackages_metas = OrderedDict((meta.name(), meta) for meta in metas)
    subpackages_about = [(package_name, package_about)]
    for name, m in subpackages_metas.items():
        about = m.meta["about"]
        if isinstance(about, list):
            about = about[0]
        about = about.copy()
        # if subpackages do not have about, conda-build would copy the top-level about;
        # if subpackages have their own about, conda-build would use them as is;
        # we discussed in PR #1691 and decided to not show repetitve entries
        if about != package_about:
            subpackages_about.append((name, about))

    template = jinja_env.get_template("README.md.tmpl")
    target_fname = os.path.join(forge_dir, "README.md")
    forge_config["noarch_python"] = all(meta.noarch for meta in metas)
    forge_config["package_about"] = subpackages_about
    forge_config["package_name"] = package_name
    forge_config["variants"] = sorted(variants)
    forge_config["outputs"] = sorted(
        list(OrderedDict((meta.name(), None) for meta in metas))
    )
    forge_config["maintainers"] = sorted(
        set(
            chain.from_iterable(
                meta.meta["extra"].get("recipe-maintainers", [])
                for meta in metas
            )
        )
    )
    forge_config["channel_targets"] = channel_targets

    if forge_config["azure"].get("build_id") is None:
        # Try to retrieve the build_id from the interwebs.
        # Works if the Azure CI is public
        try:
            azure_build_id_from_public(forge_config)
        except (IndexError, IOError) as err:
            # We don't want to command to fail if requesting the build_id fails.
            logger.warning(
                "Azure build_id can't be retrieved using the Azure token. Exception: {}".format(
                    err
                )
            )
        except json.decoder.JSONDecodeError:
            azure_build_id_from_token(forge_config)

    logger.debug("README")
    logger.debug(yaml.dump(forge_config))

    with write_file(target_fname) as fh:
        fh.write(template.render(**forge_config))

    code_owners_file = os.path.join(forge_dir, ".github", "CODEOWNERS")
    if len(forge_config["maintainers"]) > 0:
        with write_file(code_owners_file) as fh:
            line = "*"
            for maintainer in forge_config["maintainers"]:
                if "/" in maintainer:
                    _maintainer = maintainer.lower()
                else:
                    _maintainer = maintainer
                line = line + " @" + _maintainer
            fh.write(line)
    else:
        remove_file_or_dir(code_owners_file)


def _get_skip_files(forge_config):
    skip_files = {"README", "__pycache__"}
    for f in forge_config["skip_render"]:
        skip_files.add(f)
    return skip_files


def render_github_actions_services(jinja_env, forge_config, forge_dir):
    # render github actions files for automerge and rerendering services
    skip_files = _get_skip_files(forge_config)
    for template_file in ["automerge.yml", "webservices.yml"]:
        template = jinja_env.get_template(template_file + ".tmpl")
        rel_target_fname = os.path.join(".github", "workflows", template_file)
        if _ignore_match(skip_files, rel_target_fname):
            continue
        target_fname = os.path.join(forge_dir, rel_target_fname)
        new_file_contents = template.render(**forge_config)
        with write_file(target_fname) as fh:
            fh.write(new_file_contents)


def copy_feedstock_content(forge_config, forge_dir):
    feedstock_content = os.path.join(conda_forge_content, "feedstock_content")
    skip_files = _get_skip_files(forge_config)
    copytree(feedstock_content, forge_dir, skip_files)


def _update_dict_within_dict(items, config):
    """recursively update dict within dict, if any"""
    for key, value in items:
        if isinstance(value, dict):
            config[key] = _update_dict_within_dict(
                value.items(), config.get(key, {})
            )
        else:
            config[key] = value
    return config


def _read_forge_config(forge_dir, forge_yml=None):
    # Load default values from the conda-forge.yml file
    with open(CONDA_FORGE_YAML_DEFAULTS_FILE, "r") as fh:
        default_config = yaml.safe_load(fh.read())

    if forge_yml is None:
        forge_yml = os.path.join(forge_dir, "conda-forge.yml")

    if not os.path.exists(forge_yml):
        raise RuntimeError(
            f"Could not find config file {forge_yml}."
            " Either you are not rerendering inside the feedstock root (likely)"
            " or there's no `conda-forge.yml` in the feedstock root (unlikely)."
            " Add an empty `conda-forge.yml` file in"
            " feedstock root if it's the latter."
        )

    with open(forge_yml, "r") as fh:
        documents = list(yaml.safe_load_all(fh))
        file_config = (documents or [None])[0] or {}

    # Validate loaded configuration against a JSON schema.
    validate_lints, validate_hints = validate_json_schema(file_config)
    for err in chain(validate_lints, validate_hints):
        logger.warn(
            "%s: %s = %s -> %s",
            os.path.relpath(forge_yml, forge_dir),
            err.json_path,
            err.instance,
            err.message,
        )
        logger.debug("Relevant schema:\n%s", json.dumps(err.schema, indent=2))

    # The config is just the union of the defaults, and the overridden
    # values.
    config = _update_dict_within_dict(file_config.items(), default_config)

    # check for conda-smithy 2.x matrix which we can't auto-migrate
    # to conda_build_config
    if file_config.get("matrix") and not os.path.exists(
        os.path.join(
            forge_dir, config["recipe_dir"], "conda_build_config.yaml"
        )
    ):
        raise ValueError(
            "Cannot rerender with matrix in conda-forge.yml."
            " Please migrate matrix to conda_build_config.yaml and try again."
            " See https://github.com/conda-forge/conda-smithy/wiki/Release-Notes-3.0.0.rc1"
            " for more info."
        )

    if file_config.get("docker") and file_config.get("docker").get("image"):
        raise ValueError(
            "Setting docker image in conda-forge.yml is removed now."
            " Use conda_build_config.yaml instead"
        )

    if (
        "build_with_mambabuild" in file_config
        and "conda_build_tool" not in file_config
    ):
        warnings.warn(
            "build_with_mambabuild is deprecated, use conda_build_tool instead",
            DeprecationWarning,
        )
        config["conda_build_tool"] = (
            "mambabuild" if config["build_with_mambabuild"] else "conda-build"
        )
    if file_config.get("conda_build_tool_deps"):
        raise ValueError(
            "Cannot set 'conda_build_tool_deps' directly. "
            "Use 'conda_build_tool' instead."
        )
<<<<<<< HEAD
    valid_build_tools = (
        "mambabuild",  # will run 'conda mambabuild', as provided by boa
        "conda-build",  # will run vanilla conda-build, with system configured / default solver
        "conda-build+conda-libmamba-solver",  # will run vanilla conda-build, with libmamba solver
        "conda-build+classic",  # will run vanilla conda-build, with the classic solver
        "rattler-build",  # will run 'rattler-build' which uses new recipe.yaml
    )
    assert config["conda_build_tool"] in valid_build_tools, (
        f"Invalid conda_build_tool: {config['conda_build_tool']}. "
        f"Valid values are: {valid_build_tools}."
    )
    # NOTE: Currently assuming these dependencies are name-only (no version constraints)
    if config["conda_build_tool"] == "mambabuild":
        config["conda_build_tool_deps"] = "conda-build boa"
    elif config["conda_build_tool"] == "conda-build+conda-libmamba-solver":
        config["conda_build_tool_deps"] = "conda-build conda-libmamba-solver"
    elif config["conda_build_tool"] == "rattler-build":
        config["conda_build_tool_deps"] = "rattler-build"
    else:
        config["conda_build_tool_deps"] = "conda-build"
=======
>>>>>>> e3eee645

    return config


def _legacy_compatibility_checks(config: dict, forge_dir):
    # An older conda-smithy used to have some files which should no longer exist,
    # remove those now.
    old_files = [
        "disabled_appveyor.yml",
        os.path.join("ci_support", "upload_or_check_non_existence.py"),
        "circle.yml",
        "appveyor.yml",
        os.path.join("ci_support", "checkout_merge_commit.sh"),
        os.path.join("ci_support", "fast_finish_ci_pr_build.sh"),
        os.path.join("ci_support", "run_docker_build.sh"),
        "LICENSE",
        "__pycache__",
        os.path.join(".github", "CONTRIBUTING.md"),
        os.path.join(".github", "ISSUE_TEMPLATE.md"),
        os.path.join(".github", "PULL_REQUEST_TEMPLATE.md"),
        os.path.join(".github", "workflows", "main.yml"),
    ]

    for old_file in old_files:
        if old_file.replace(os.sep, "/") in config["skip_render"]:
            continue
        remove_file_or_dir(os.path.join(forge_dir, old_file))

    # Older conda-smithy versions supported this with only one
    # entry. To avoid breakage, we are converting single elements
    # to a list of length one.
    for platform, providers in config["provider"].items():
        providers = conda_build.utils.ensure_list(providers)
        config["provider"][platform] = providers

    return config


def _load_forge_config(forge_dir, exclusive_config_file, forge_yml=None):
    config = _read_forge_config(forge_dir, forge_yml=forge_yml)

    for plat in ["linux", "osx", "win"]:
        if config["azure"]["timeout_minutes"] is not None:
            # fmt: off
            config["azure"][f"settings_{plat}"]["timeoutInMinutes"] \
                = config["azure"]["timeout_minutes"]
            # fmt: on
        if "name" in config["azure"][f"settings_{plat}"]["pool"]:
            del config["azure"][f"settings_{plat}"]["pool"]["vmImage"]

    if config["conda_forge_output_validation"]:
        config["secrets"] = sorted(
            set(
                config["secrets"]
                + ["FEEDSTOCK_TOKEN", "STAGING_BINSTAR_TOKEN"]
            )
        )

    target_platforms = sorted(config["build_platform"].keys())

    for platform_arch in target_platforms:
        config[platform_arch] = {"enabled": "True"}
        if platform_arch not in config["provider"]:
            config["provider"][platform_arch] = None

    config["noarch_platforms"] = conda_build.utils.ensure_list(
        config["noarch_platforms"]
    )

    # NOTE: Currently assuming these dependencies are name-only (no version constraints)
    if config["conda_build_tool"] == "mambabuild":
        config["conda_build_tool_deps"] = "conda-build boa"
    elif config["conda_build_tool"] == "conda-build+conda-libmamba-solver":
        config["conda_build_tool_deps"] = "conda-build conda-libmamba-solver"
    else:
        config["conda_build_tool_deps"] = "conda-build"

    # NOTE: Currently assuming these dependencies are name-only (no version constraints)
    if config["conda_install_tool"] == "mamba":
        config["conda_install_tool_deps"] = "mamba"
    elif config["conda_install_tool"] in "conda":
        config["conda_install_tool_deps"] = "conda"
        if config.get("conda_solver") == "libmamba":
            config["conda_install_tool_deps"] += " conda-libmamba-solver"

    config["secrets"] = sorted(set(config["secrets"] + ["BINSTAR_TOKEN"]))

    if config["test_on_native_only"]:
        config["test"] = "native_and_emulated"

    if config["test"] is None:
        config["test"] = "all"

    # Set some more azure defaults
    config["azure"].setdefault("user_or_org", config["github"]["user_or_org"])

    log = yaml.safe_dump(config)
    logger.debug("## CONFIGURATION USED\n")
    logger.debug(log)
    logger.debug("## END CONFIGURATION\n")

    if config["provider"]["linux_aarch64"] == "default":
        config["provider"]["linux_aarch64"] = ["travis"]

    if config["provider"]["linux_aarch64"] == "native":
        config["provider"]["linux_aarch64"] = ["travis"]

    if config["provider"]["linux_ppc64le"] == "default":
        config["provider"]["linux_ppc64le"] = ["travis"]

    if config["provider"]["linux_ppc64le"] == "native":
        config["provider"]["linux_ppc64le"] = ["travis"]

    if config["provider"]["linux_s390x"] in {"default", "native"}:
        config["provider"]["linux_s390x"] = ["travis"]

    config["remote_ci_setup"] = _santize_remote_ci_setup(
        config["remote_ci_setup"]
    )
    if config["conda_install_tool"] == "conda":
        config["remote_ci_setup_update"] = [
            MatchSpec(pkg.strip('"').strip("'")).name
            for pkg in config["remote_ci_setup"]
        ]
    else:
        config["remote_ci_setup_update"] = config["remote_ci_setup"]

    if not config["github_actions"]["triggers"]:
        self_hosted = config["github_actions"]["self_hosted"]
        config["github_actions"]["triggers"] = (
            ["push"] if self_hosted else ["push", "pull_request"]
        )

    # Run the legacy checks for backwards compatibility
    config = _legacy_compatibility_checks(config, forge_dir)

    # Fallback handling set to azure, for platforms that are not fully specified by this time
    for platform, providers in config["provider"].items():
        for i, provider in enumerate(providers):
            if provider in {"default", "emulated"}:
                providers[i] = "azure"

    # Set the environment variable for the compiler stack
    os.environ["CF_COMPILER_STACK"] = config["compiler_stack"]
    # Set valid ranger for the supported platforms
    os.environ["CF_MIN_PY_VER"] = config["min_py_ver"]
    os.environ["CF_MAX_PY_VER"] = config["max_py_ver"]
    os.environ["CF_MIN_R_VER"] = config["min_r_ver"]
    os.environ["CF_MAX_R_VER"] = config["max_r_ver"]

    config["package"] = os.path.basename(forge_dir)
    if not config["github"]["repo_name"]:
        feedstock_name = os.path.basename(forge_dir)
        if not feedstock_name.endswith("-feedstock"):
            feedstock_name += "-feedstock"
        config["github"]["repo_name"] = feedstock_name
    config["exclusive_config_file"] = exclusive_config_file

    return config


def get_most_recent_version(name, include_broken=False):
    request = requests.get(
        "https://api.anaconda.org/package/conda-forge/" + name
    )
    request.raise_for_status()
    files = request.json()["files"]
    if not include_broken:
        files = [f for f in files if "broken" not in f.get("labels", ())]
    pkg = max(files, key=lambda x: VersionOrder(x["version"]))

    PackageRecord = namedtuple("PackageRecord", ["name", "version", "url"])
    return PackageRecord(name, pkg["version"], "https:" + pkg["download_url"])


def check_version_uptodate(name, installed_version, error_on_warn):
    most_recent_version = get_most_recent_version(name).version
    if installed_version is None:
        msg = "{} is not installed in conda-smithy's environment.".format(name)
    elif VersionOrder(installed_version) < VersionOrder(most_recent_version):
        msg = "{} version ({}) is out-of-date ({}) in conda-smithy's environment.".format(
            name, installed_version, most_recent_version
        )
    else:
        return
    if error_on_warn:
        raise RuntimeError("{} Exiting.".format(msg))
    else:
        logger.info(msg)


def commit_changes(forge_file_directory, commit, cs_ver, cfp_ver, cb_ver):
    if cfp_ver:
        msg = "Re-rendered with conda-build {}, conda-smithy {}, and conda-forge-pinning {}".format(
            cb_ver, cs_ver, cfp_ver
        )
    else:
        msg = "Re-rendered with conda-build {} and conda-smithy {}".format(
            cb_ver, cs_ver
        )
    logger.info(msg)

    is_git_repo = os.path.exists(os.path.join(forge_file_directory, ".git"))
    if is_git_repo:
        has_staged_changes = subprocess.call(
            ["git", "diff", "--cached", "--quiet", "--exit-code"],
            cwd=forge_file_directory,
        )
        if has_staged_changes:
            if commit:
                git_args = ["git", "commit", "-m", "MNT: {}".format(msg)]
                if commit == "edit":
                    git_args += ["--edit", "--status", "--verbose"]
                subprocess.check_call(git_args, cwd=forge_file_directory)
                logger.info("")
            else:
                logger.info(
                    "You can commit the changes with:\n\n"
                    '    git commit -m "MNT: {}"\n'.format(msg)
                )
            logger.info("These changes need to be pushed to github!\n")
        else:
            logger.info("No changes made. This feedstock is up-to-date.\n")


def get_cfp_file_path(temporary_directory):
    pkg = get_most_recent_version("conda-forge-pinning")
    if pkg.url.endswith(".conda"):
        ext = ".conda"
    elif pkg.url.endswith(".tar.bz2"):
        ext = ".tar.bz2"
    else:
        raise RuntimeError(
            "Could not determine proper conda package extension for "
            "pinning package '%s'!" % pkg.url
        )
    dest = os.path.join(
        temporary_directory, f"conda-forge-pinning-{ pkg.version }{ext}"
    )

    logger.info(f"Downloading conda-forge-pinning-{ pkg.version }")

    response = requests.get(pkg.url)
    response.raise_for_status()
    with open(dest, "wb") as f:
        f.write(response.content)

    logger.info(f"Extracting conda-forge-pinning to { temporary_directory }")
    cmd = ["cph"]
    # If possible, avoid needing to activate the environment to access cph
    if sys.executable:
        cmd = [sys.executable, "-m", "conda_package_handling.cli"]
    cmd += ["x", "--dest", temporary_directory, dest]
    subprocess.check_call(cmd)

    logger.debug(os.listdir(temporary_directory))

    cf_pinning_file = os.path.join(
        temporary_directory, "conda_build_config.yaml"
    )
    cf_pinning_ver = pkg.version

    assert os.path.exists(cf_pinning_file)

    return cf_pinning_file, cf_pinning_ver


def get_cache_dir():
    if sys.platform.startswith("win"):
        return Path(os.environ.get("TEMP"))
    else:
        return Path(os.environ.get("XDG_CACHE_HOME", Path.home() / ".cache"))


def get_cached_cfp_file_path(temporary_directory):
    if cache_dir := get_cache_dir():
        smithy_cache = cache_dir / "conda-smithy"
        smithy_cache.mkdir(parents=True, exist_ok=True)
        pinning_version = None
        # Do we already have the pinning cached?
        if (smithy_cache / "conda-forge-pinng-version").exists():
            pinning_version = (
                smithy_cache / "conda-forge-pinng-version"
            ).read_text()

        # Check whether we have recently already updated the cache
        current_ts = int(time.time())
        if (smithy_cache / "conda-forge-pinng-version-ts").exists():
            last_ts = int(
                (smithy_cache / "conda-forge-pinng-version-ts").read_text()
            )
        else:
            last_ts = 0

        if current_ts - last_ts > CONDA_FORGE_PINNING_LIFETIME:
            current_pinning_version = get_most_recent_version(
                "conda-forge-pinning"
            ).version
            (smithy_cache / "conda-forge-pinng-version-ts").write_text(
                str(current_ts)
            )
            if current_pinning_version != pinning_version:
                get_cfp_file_path(smithy_cache)
                (smithy_cache / "conda-forge-pinng-version").write_text(
                    current_pinning_version
                )
                pinning_version = current_pinning_version
        return str(smithy_cache / "conda_build_config.yaml"), pinning_version
    else:
        return get_cfp_file_path(temporary_directory)


def clear_variants(forge_dir):
    "Remove all variant files placed in the .ci_support path"
    if os.path.isdir(os.path.join(forge_dir, ".ci_support")):
        configs = glob.glob(os.path.join(forge_dir, ".ci_support", "*.yaml"))
        for config in configs:
            remove_file(config)


def get_common_scripts(forge_dir):
    for old_file in [
        "run_docker_build.sh",
        "build_steps.sh",
        "run_osx_build.sh",
        "create_conda_build_artifacts.bat",
        "create_conda_build_artifacts.sh",
    ]:
        yield os.path.join(forge_dir, ".scripts", old_file)


def clear_scripts(forge_dir):
    for folder in [
        ".azure-pipelines",
        ".circleci",
        ".drone",
        ".travis",
        ".scripts",
    ]:
        for old_file in [
            "run_docker_build.sh",
            "build_steps.sh",
            "run_osx_build.sh",
            "run_win_build.bat",
            "create_conda_build_artifacts.bat",
            "create_conda_build_artifacts.sh",
        ]:
            remove_file(os.path.join(forge_dir, folder, old_file))


def make_jinja_env(feedstock_directory):
    """Creates a Jinja environment usable for rendering templates"""
    forge_dir = os.path.abspath(feedstock_directory)
    tmplt_dir = os.path.join(conda_forge_content, "templates")
    # Load templates from the feedstock in preference to the smithy's templates.
    env = Environment(
        extensions=["jinja2.ext.do"],
        loader=FileSystemLoader(
            [os.path.join(forge_dir, "templates"), tmplt_dir]
        ),
    )
    return env


def get_migrations_in_dir(migrations_root):
    """
    Given a directory, return the migrations as a mapping
    from the timestamp to a tuple of (filename, migration_number)
    """
    res = {}
    for fn in glob.glob(os.path.join(migrations_root, "*.yaml")):
        with open(fn, "r") as f:
            contents = f.read()
            migration_yaml = (
                yaml.load(contents, Loader=yaml.loader.BaseLoader) or {}
            )
            # Use a object as timestamp to not delete it
            ts = migration_yaml.get("migrator_ts", object())
            migration_number = migration_yaml.get("__migrator", {}).get(
                "migration_number", 1
            )
            use_local = (
                migration_yaml.get("__migrator", {})
                .get("use_local", "false")
                .lower()
                == "true"
            )
            res[ts] = (fn, migration_number, use_local)
    return res


def set_migration_fns(forge_dir, forge_config):
    """
    This will calculate the migration files and set migration_fns
    in the forge_config as a list.

    First, this will look in the conda-forge-pinning (CFP) package
    to see if it has migrations installed. If not, the filenames of
    the migrations the feedstock are used.

    Then, this will look at migrations in the feedstock and if they
    have a timestamp and doesn't exist in the CFP package, the
    migration is considered old and deleted.

    Then, if there is a migration in the feedstock with the same
    migration number and timestamp in the CFP package, the filename of
    the migration in the CFP package is used.

    Finally, if none of the conditions are met for a migration in the
    feedstock, the filename of the migration in the feedstock is used.
    """
    exclusive_config_file = forge_config["exclusive_config_file"]
    cfp_migrations_dir = os.path.join(
        os.path.dirname(exclusive_config_file),
        "share",
        "conda-forge",
        "migrations",
    )

    migrations_root = os.path.join(forge_dir, ".ci_support", "migrations")
    migrations_in_feedstock = get_migrations_in_dir(migrations_root)
    if not os.path.exists(cfp_migrations_dir):
        migration_fns = [fn for fn, _, _ in migrations_in_feedstock.values()]
        forge_config["migration_fns"] = migration_fns
        return

    migrations_in_cfp = get_migrations_in_dir(cfp_migrations_dir)

    result = []
    for ts, (fn, num, use_local) in migrations_in_feedstock.items():
        if use_local or not isinstance(ts, (int, str, float)):
            # This file has a setting to use the file in the feedstock
            # or doesn't have a timestamp. Use it as it is.
            result.append(fn)
        elif ts in migrations_in_cfp:
            # Use the one from cfp if migration_numbers match
            new_fn, new_num, _ = migrations_in_cfp[ts]
            if num == new_num:
                logger.info(
                    f"{os.path.basename(fn)} from feedstock is ignored and upstream version is used"
                )
                result.append(new_fn)
            else:
                result.append(fn)
        else:
            # Delete this as this migration is over.
            logger.info(f"{os.path.basename(fn)} is closed now. Removing")
            remove_file(fn)
    forge_config["migration_fns"] = result
    return


def main(
    forge_file_directory,
    forge_yml=None,
    no_check_uptodate=False,
    commit=False,
    exclusive_config_file=None,
    check=False,
    temporary_directory=None,
):
    loglevel = os.environ.get("CONDA_SMITHY_LOGLEVEL", "INFO").upper()
    logger.setLevel(loglevel)

    if check or not no_check_uptodate:
        # Check that conda-smithy is up-to-date
        check_version_uptodate("conda-smithy", __version__, True)
        if check:
            return True

    forge_dir = os.path.abspath(forge_file_directory)
<<<<<<< HEAD
    
    # TODO: I think in rattler-build we don't use it
    # so it would be appropriate to throw a exception here
    # if it's used with new recipe
=======

>>>>>>> e3eee645
    if exclusive_config_file is not None:
        exclusive_config_file = os.path.join(forge_dir, exclusive_config_file)
        if not os.path.exists(exclusive_config_file):
            raise RuntimeError("Given exclusive-config-file not found.")
        cf_pinning_ver = None

    else:
        exclusive_config_file, cf_pinning_ver = get_cached_cfp_file_path(
            temporary_directory
        )

    config = _load_forge_config(forge_dir, exclusive_config_file, forge_yml)

    config["feedstock_name"] = os.path.basename(forge_dir)

    env = make_jinja_env(forge_dir)
    logger.debug("env rendered")

    copy_feedstock_content(config, forge_dir)

    if os.path.exists(os.path.join(forge_dir, "build-locally.py")):
        set_exe_file(os.path.join(forge_dir, "build-locally.py"))

    clear_variants(forge_dir)
    clear_scripts(forge_dir)
    set_migration_fns(forge_dir, config)

    logger.debug("migration fns set")

    # the order of these calls appears to matter
    render_info = []
    render_info.append(
        render_circle(env, config, forge_dir, return_metadata=True)
    )

    logger.debug("circle rendered")
    render_info.append(
        render_travis(env, config, forge_dir, return_metadata=True)
    )

    logger.debug("travis rendered")
    render_info.append(
        render_appveyor(env, config, forge_dir, return_metadata=True)
    )

    logger.debug("appveyor rendered")
    render_info.append(
        render_azure(env, config, forge_dir, return_metadata=True)
    )

    logger.debug("azure rendered")
    render_info.append(
        render_drone(env, config, forge_dir, return_metadata=True)
    )

    logger.debug("drone rendered")
    render_info.append(
        render_woodpecker(env, config, forge_dir, return_metadata=True)
    )

    logger.debug("woodpecker rendered")
    render_info.append(
        render_github_actions(env, config, forge_dir, return_metadata=True)
    )

    logger.debug("github_actions rendered")
    render_github_actions_services(env, config, forge_dir)

    logger.debug("github_actions services rendered")

    # put azure first just in case
    azure_ind = ([ri["provider_name"] for ri in render_info]).index("azure")
    tmp = render_info[0]
    render_info[0] = render_info[azure_ind]
    render_info[azure_ind] = tmp
    render_README(env, config, forge_dir, render_info)

    logger.debug("README rendered")

    commit_changes(
        forge_file_directory,
        commit,
        __version__,
        cf_pinning_ver,
        conda_build_version,
    )


if __name__ == "__main__":
    import argparse

    parser = argparse.ArgumentParser(
        description=("Configure a feedstock given " "a conda-forge.yml file.")
    )
    parser.add_argument(
        "forge_file_directory",
        help=(
            "the directory containing the conda-forge.yml file "
            "used to configure the feedstock"
        ),
    )

    args = parser.parse_args()
    main(args.forge_file_directory)<|MERGE_RESOLUTION|>--- conflicted
+++ resolved
@@ -41,7 +41,6 @@
 import conda_build.render
 import conda_build.utils
 import conda_build.variants
-<<<<<<< HEAD
 import conda_build.conda_interface
 import conda_build.render
 from conda.models.match_spec import MatchSpec
@@ -49,8 +48,6 @@
 
 from copy import deepcopy
 
-=======
->>>>>>> e3eee645
 from conda_build import __version__ as conda_build_version
 from jinja2 import Environment, FileSystemLoader
 
@@ -74,7 +71,6 @@
 from .rattler_build.build import render as rattler_render
 from .rattler_build.loader import parse_recipe_config_file
 from .utils import RATTLER_BUILD
-
 
 conda_forge_content = os.path.abspath(os.path.dirname(__file__))
 
@@ -2213,29 +2209,6 @@
             "Cannot set 'conda_build_tool_deps' directly. "
             "Use 'conda_build_tool' instead."
         )
-<<<<<<< HEAD
-    valid_build_tools = (
-        "mambabuild",  # will run 'conda mambabuild', as provided by boa
-        "conda-build",  # will run vanilla conda-build, with system configured / default solver
-        "conda-build+conda-libmamba-solver",  # will run vanilla conda-build, with libmamba solver
-        "conda-build+classic",  # will run vanilla conda-build, with the classic solver
-        "rattler-build",  # will run 'rattler-build' which uses new recipe.yaml
-    )
-    assert config["conda_build_tool"] in valid_build_tools, (
-        f"Invalid conda_build_tool: {config['conda_build_tool']}. "
-        f"Valid values are: {valid_build_tools}."
-    )
-    # NOTE: Currently assuming these dependencies are name-only (no version constraints)
-    if config["conda_build_tool"] == "mambabuild":
-        config["conda_build_tool_deps"] = "conda-build boa"
-    elif config["conda_build_tool"] == "conda-build+conda-libmamba-solver":
-        config["conda_build_tool_deps"] = "conda-build conda-libmamba-solver"
-    elif config["conda_build_tool"] == "rattler-build":
-        config["conda_build_tool_deps"] = "rattler-build"
-    else:
-        config["conda_build_tool_deps"] = "conda-build"
-=======
->>>>>>> e3eee645
 
     return config
 
@@ -2305,11 +2278,47 @@
         config["noarch_platforms"]
     )
 
+    for noarch_platform in sorted(config["noarch_platforms"]):
+        if noarch_platform not in target_platforms:
+            raise ValueError(
+                f"Unknown noarch platform {noarch_platform}. Expected one of: "
+                f"{target_platforms}"
+            )
+
+    if (
+        "build_with_mambabuild" in file_config
+        and "conda_build_tool" not in file_config
+    ):
+        warnings.warn(
+            "build_with_mambabuild is deprecated, use conda_build_tool instead",
+            DeprecationWarning,
+        )
+        config["conda_build_tool"] = (
+            "mambabuild" if config["build_with_mambabuild"] else "conda-build"
+        )
+    if file_config.get("conda_build_tool_deps"):
+        raise ValueError(
+            "Cannot set 'conda_build_tool_deps' directly. "
+            "Use 'conda_build_tool' instead."
+        )
+    valid_build_tools = (
+        "mambabuild",  # will run 'conda mambabuild', as provided by boa
+        "conda-build",  # will run vanilla conda-build, with system configured / default solver
+        "conda-build+conda-libmamba-solver",  # will run vanilla conda-build, with libmamba solver
+        "conda-build+classic",  # will run vanilla conda-build, with the classic solver
+        "rattler-build",  # will run 'rattler-build' which uses new recipe.yaml
+    )
+    assert config["conda_build_tool"] in valid_build_tools, (
+        f"Invalid conda_build_tool: {config['conda_build_tool']}. "
+        f"Valid values are: {valid_build_tools}."
+    )
     # NOTE: Currently assuming these dependencies are name-only (no version constraints)
     if config["conda_build_tool"] == "mambabuild":
         config["conda_build_tool_deps"] = "conda-build boa"
     elif config["conda_build_tool"] == "conda-build+conda-libmamba-solver":
         config["conda_build_tool_deps"] = "conda-build conda-libmamba-solver"
+    elif config["conda_build_tool"] == "rattler-build":
+        config["conda_build_tool_deps"] = "rattler-build"
     else:
         config["conda_build_tool_deps"] = "conda-build"
 
@@ -2707,14 +2716,10 @@
             return True
 
     forge_dir = os.path.abspath(forge_file_directory)
-<<<<<<< HEAD
     
     # TODO: I think in rattler-build we don't use it
     # so it would be appropriate to throw a exception here
     # if it's used with new recipe
-=======
-
->>>>>>> e3eee645
     if exclusive_config_file is not None:
         exclusive_config_file = os.path.join(forge_dir, exclusive_config_file)
         if not os.path.exists(exclusive_config_file):
