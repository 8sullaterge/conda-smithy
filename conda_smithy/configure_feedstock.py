--- conflicted
+++ resolved
@@ -469,38 +469,29 @@
         run_file_name = 'run_osx_build'
 
     # TODO: Conda has a convenience for accessing nested yaml content.
-<<<<<<< HEAD
     template_files = [
         'build_steps.sh.tmpl',
-        'run_docker_build.sh.tmpl',
+        '{}.sh.tmpl'.format(run_file_name),
         'fast_finish_ci_pr_build.sh.tmpl',
     ]
-=======
-    template = jinja_env.get_template('{}.tmpl'.format(run_file_name))
-    target_fname = os.path.join(forge_dir, '.circleci', '{}.sh'.format(run_file_name))
-    with write_file(target_fname) as fh:
-        fh.write(template.render(**forge_config))
->>>>>>> d06e9d9c
+
+    if platform == 'linux':
+        template_files.append('build_steps.sh.tmpl')
 
     for template_file in template_files:
         template = jinja_env.get_template(template_file)
         target_fname = os.path.join(forge_dir, '.circleci', template_file[:-len('.tmpl')])
         with write_file(target_fname) as fh:
             fh.write(template.render(**forge_config))
-
-    # Fix permissions.
+        # Fix permission of template shell files
+        set_exe_file(target_fname, True)
+
+    # Fix permission of other shell files.
     target_fnames = [
         os.path.join(forge_dir, '.circleci', 'checkout_merge_commit.sh'),
-        os.path.join(forge_dir, '.circleci', 'fast_finish_ci_pr_build.sh'),
-<<<<<<< HEAD
-        os.path.join(forge_dir, '.circleci', 'run_docker_build.sh'),
-        os.path.join(forge_dir, '.circleci', 'build_steps.sh'),
-=======
-        os.path.join(forge_dir, '.circleci', '{}.sh'.format(run_file_name)),
->>>>>>> d06e9d9c
     ]
-    for each_target_fname in target_fnames:
-        set_exe_file(each_target_fname, True)
+    for target_fname in target_fnames:
+        set_exe_file(target_fname, True)
 
 
 def _get_platforms_of_provider(provider, forge_config):
@@ -532,6 +523,7 @@
         ],
         'linux': [
             os.path.join(forge_dir, '.circleci', 'run_docker_build.sh'),
+            os.path.join(forge_dir, '.circleci', 'build_steps.sh'),
         ],
         'osx': [
             os.path.join(forge_dir, '.circleci', 'run_osx_build.sh'),
